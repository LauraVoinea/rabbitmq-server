--- conflicted
+++ resolved
@@ -240,45 +240,6 @@
 	@:
 
 # --------------------------------------------------------------------
-<<<<<<< HEAD
-# Run a RabbitMQ node (moved from rabbitmq-run.mk as a workaround).
-# --------------------------------------------------------------------
-
-# Add "rabbit" to the build dependencies when the user wants to start
-# a broker or to the test dependencies when the user wants to test a
-# project.
-#
-# NOTE: This should belong to rabbitmq-run.mk. Unfortunately, it is
-# loaded *after* erlang.mk which is too late to add a dependency. That's
-# why rabbitmq-components.mk knows the list of targets which start a
-# broker and add "rabbit" to the dependencies in this case.
-
-ifneq ($(PROJECT),rabbit)
-ifeq ($(filter rabbit,$(DEPS) $(BUILD_DEPS)),)
-RUN_RMQ_TARGETS = run-broker \
-		  run-tls-broker \
-		  run-background-broker \
-		  run-node \
-		  run-background-node \
-		  start-background-node \
-		  start-background-broker \
-		  start-rabbit-on-node
-
-ifneq ($(filter $(RUN_RMQ_TARGETS),$(MAKECMDGOALS)),)
-BUILD_DEPS += rabbit
-endif
-endif
-
-ifeq ($(filter rabbit,$(DEPS) $(BUILD_DEPS) $(TEST_DEPS)),)
-ifneq ($(filter check tests,$(MAKECMDGOALS)),)
-TEST_DEPS += rabbit
-endif
-endif
-endif
-
-# --------------------------------------------------------------------
-=======
->>>>>>> 79deda54
 # rabbitmq-components.mk checks.
 # --------------------------------------------------------------------
 
