<h1>Queues</h1>
<div class="section">
  <h2>All queues</h2>
  <div class="hider updatable">
<%= maybe_truncate(queues) %>
<% if (queues.length > 0) { %>
<table class="list">
 <thead>
  <tr>
    <th colspan="4">Overview</th>
    <th colspan="3">Messages</th>
<<<<<<< HEAD
<% if (statistics_level == 'fine') { %>
    <th colspan="3">Message rates</th>
<% } %>
=======
    <th colspan="<% if (nodes_interesting) { %>5<% } else { %>4<% } %>">Parameters</th>
>>>>>>> cbf46ef6
  </tr>
  <tr>
    <th><%= fmt_sort('Virtual host', 'vhost') %></th>
    <th><%= fmt_sort('Name',         'name') %></th>
    <th><%= fmt_sort('Exclusive',    'owner_pid_details.name') %></th>
    <th>Parameters</th>
    <th><%= fmt_sort('Ready',        'messages_ready') %></th>
    <th><%= fmt_sort('Unacked',      'messages_unacknowledged') %></th>
    <th><%= fmt_sort('Total',        'messages') %></th>
<<<<<<< HEAD
<% if (statistics_level == 'fine') { %>
    <th><%= fmt_sort('incoming',        'message_stats.publish_details.rate') %></th>
    <th><%= fmt_sort('deliver / get',   'message_stats.deliver_get_details.rate') %></th>
    <th><%= fmt_sort('ack',             'message_stats.ack_details.rate') %></th>
=======
    <th><%= fmt_sort('Durable',      'durable') %></th>
    <th><%= fmt_sort('Auto delete',  'auto_delete') %></th>
    <th><%= fmt_sort('Exclusive',    'owner_pid_details.name') %></th>
    <th>Arguments</th>
<% if (nodes_interesting) { %>
    <th><%= fmt_sort('Node',         'node') %></th>
>>>>>>> cbf46ef6
<% } %>
  </tr>
 </thead>
 <tbody>
<%
  for (var i = 0; i < queues.length; i++) {
    var queue = queues[i];
%>
  <tr<%= alt_rows(i) %>>
   <td><%= link_vhost(queue.vhost) %></td>
   <td><%= link_queue(queue.vhost, queue.name) %></td>
   <td>
     <% if (queue.owner_pid != 'none') { %>
     <%= link_conn(queue.owner_pid_details.name) %>
     <% } %>
   </td>
<<<<<<< HEAD
   <td class="c">
     <%= fmt_parameters(queue) %>
   </td>
   <td class="r"><%= fmt_string(queue.messages_ready) %></td>
   <td class="r"><%= fmt_string(queue.messages_unacknowledged) %></td>
   <td class="r"><%= fmt_string(queue.messages) %></td>
<% if (statistics_level == 'fine') { %>
    <td class="r"><%= fmt_rate(queue.message_stats, 'publish', false) %></td>
    <td class="r"><%= fmt_rate(queue.message_stats, 'deliver_get', false) %></td>
    <td class="r"><%= fmt_rate(queue.message_stats, 'ack', false) %></td>
=======
   <td><%= fmt_table_short(queue.arguments) %></td>
<% if (nodes_interesting) { %>
   <td><%= queue.node %></td>
>>>>>>> cbf46ef6
<% } %>
  </tr>
  <% } %>
 </tbody>
</table>
<% } else { %>
  <p>... no queues ...</p>
<% } %>
  </div>
</div>

<div class="section-hidden">
  <h2>Add a new queue</h2>
  <div class="hider">
    <form action="#/queues" method="put">
      <table class="form">
        <tr>
          <th><label>Virtual host:</label></th>
          <td>
            <select name="vhost">
              <% for (var i = 0; i < vhosts.length; i++) { %>
              <option value="<%= vhosts[i].name %>"><%= vhosts[i].name %></option>
              <% } %>
            </select>
          </td>
        </tr>
        <tr>
          <th><label>Name:</label></th>
          <td><input type="text" name="name"/></td>
        </tr>
        <tr>
          <th><label>Durability:</label></th>
          <td>
            <select name="durable">
              <option value="true">Durable</option>
              <option value="false">Transient</option>
            </select>
          </td>
        </tr>
        <tr>
          <th><label>Auto delete:</label></th>
          <td>
            <select name="auto_delete">
              <option value="false">No</option>
              <option value="true">Yes</option>
            </select>
          </td>
        </tr>
        <tr>
          <th><label>Arguments:</label></th>
          <td><span class="multifield" id="arguments"></span></td>
        </tr>
      </table>
      <input type="submit" value="Add queue"/>
    </form>
  </div>
</div><|MERGE_RESOLUTION|>--- conflicted
+++ resolved
@@ -7,37 +7,27 @@
 <table class="list">
  <thead>
   <tr>
-    <th colspan="4">Overview</th>
+    <th colspan="<% if (nodes_interesting) { %>5<% } else { %>4<% } %>">Overview</th>
     <th colspan="3">Messages</th>
-<<<<<<< HEAD
 <% if (statistics_level == 'fine') { %>
     <th colspan="3">Message rates</th>
 <% } %>
-=======
-    <th colspan="<% if (nodes_interesting) { %>5<% } else { %>4<% } %>">Parameters</th>
->>>>>>> cbf46ef6
   </tr>
   <tr>
     <th><%= fmt_sort('Virtual host', 'vhost') %></th>
     <th><%= fmt_sort('Name',         'name') %></th>
+<% if (nodes_interesting) { %>
+    <th><%= fmt_sort('Node',         'node') %></th>
+<% } %>
     <th><%= fmt_sort('Exclusive',    'owner_pid_details.name') %></th>
     <th>Parameters</th>
     <th><%= fmt_sort('Ready',        'messages_ready') %></th>
     <th><%= fmt_sort('Unacked',      'messages_unacknowledged') %></th>
     <th><%= fmt_sort('Total',        'messages') %></th>
-<<<<<<< HEAD
 <% if (statistics_level == 'fine') { %>
     <th><%= fmt_sort('incoming',        'message_stats.publish_details.rate') %></th>
     <th><%= fmt_sort('deliver / get',   'message_stats.deliver_get_details.rate') %></th>
     <th><%= fmt_sort('ack',             'message_stats.ack_details.rate') %></th>
-=======
-    <th><%= fmt_sort('Durable',      'durable') %></th>
-    <th><%= fmt_sort('Auto delete',  'auto_delete') %></th>
-    <th><%= fmt_sort('Exclusive',    'owner_pid_details.name') %></th>
-    <th>Arguments</th>
-<% if (nodes_interesting) { %>
-    <th><%= fmt_sort('Node',         'node') %></th>
->>>>>>> cbf46ef6
 <% } %>
   </tr>
  </thead>
@@ -49,12 +39,14 @@
   <tr<%= alt_rows(i) %>>
    <td><%= link_vhost(queue.vhost) %></td>
    <td><%= link_queue(queue.vhost, queue.name) %></td>
+<% if (nodes_interesting) { %>
+   <td><%= queue.node %></td>
+<% } %>
    <td>
      <% if (queue.owner_pid != 'none') { %>
      <%= link_conn(queue.owner_pid_details.name) %>
      <% } %>
    </td>
-<<<<<<< HEAD
    <td class="c">
      <%= fmt_parameters(queue) %>
    </td>
@@ -65,11 +57,6 @@
     <td class="r"><%= fmt_rate(queue.message_stats, 'publish', false) %></td>
     <td class="r"><%= fmt_rate(queue.message_stats, 'deliver_get', false) %></td>
     <td class="r"><%= fmt_rate(queue.message_stats, 'ack', false) %></td>
-=======
-   <td><%= fmt_table_short(queue.arguments) %></td>
-<% if (nodes_interesting) { %>
-   <td><%= queue.node %></td>
->>>>>>> cbf46ef6
 <% } %>
   </tr>
   <% } %>
