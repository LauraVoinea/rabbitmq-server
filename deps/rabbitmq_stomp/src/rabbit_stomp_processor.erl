%%   The contents of this file are subject to the Mozilla Public License
%%   Version 1.1 (the "License"); you may not use this file except in
%%   compliance with the License. You may obtain a copy of the License at
%%   http://www.mozilla.org/MPL/
%%
%%   Software distributed under the License is distributed on an "AS IS"
%%   basis, WITHOUT WARRANTY OF ANY KIND, either express or implied. See the
%%   License for the specific language governing rights and limitations
%%   under the License.
%%
%%   The Original Code is RabbitMQ.
%%
%%   The Initial Developers of the Original Code are LShift Ltd,
%%   Cohesive Financial Technologies LLC, and Rabbit Technologies Ltd.
%%
%%   Portions created before 22-Nov-2008 00:00:00 GMT by LShift Ltd,
%%   Cohesive Financial Technologies LLC, or Rabbit Technologies Ltd
%%   are Copyright (C) 2007-2008 LShift Ltd, Cohesive Financial
%%   Technologies LLC, and Rabbit Technologies Ltd.
%%
%%   Portions created by LShift Ltd are Copyright (C) 2007-2009 LShift
%%   Ltd. Portions created by Cohesive Financial Technologies LLC are
%%   Copyright (C) 2007-2009 Cohesive Financial Technologies
%%   LLC. Portions created by Rabbit Technologies Ltd are Copyright
%%   (C) 2007-2009 Rabbit Technologies Ltd.
%%
%%   All Rights Reserved.
%%
%%   Contributor(s): ______________________________________.
%%
-module(rabbit_stomp_processor).
-behaviour(gen_server).

-export([start_link/2, process_frame/2]).
-export([init/1, handle_call/3, handle_cast/2, handle_info/2,
         code_change/3, terminate/2]).

-include_lib("amqp_client/include/amqp_client.hrl").
-include("rabbit_stomp_frame.hrl").

-record(state, {socket, session_id, channel,
                connection, subscriptions, version,
                start_heartbeat_fun}).

-record(subscription, {dest_hdr, channel, ack_mode, multi_ack}).

-define(SUPPORTED_VERSIONS, ["1.0", "1.1"]).
-define(DEFAULT_QUEUE_PREFETCH, 1).

%%----------------------------------------------------------------------------
%% Public API
%%----------------------------------------------------------------------------
start_link(Sock, StartHeartbeatFun) ->
    gen_server:start_link(?MODULE, [Sock,StartHeartbeatFun], []).

process_frame(Pid, Frame = #stomp_frame{command = Command}) ->
    gen_server:cast(Pid, {Command, Frame}).

%%----------------------------------------------------------------------------
%% Basic gen_server callbacks
%%----------------------------------------------------------------------------

init([Sock, StartHeartbeatFun]) ->
    process_flag(trap_exit, true),
    {ok,
     #state {
       socket              = Sock,
       session_id          = none,
       channel             = none,
       connection          = none,
       subscriptions       = dict:new(),
       version             = none,
       start_heartbeat_fun = StartHeartbeatFun}
    }.

terminate(_Reason, State) ->
    shutdown_channel_and_connection(State).

handle_cast({"CONNECT", Frame}, State = #state{channel = none}) ->
<<<<<<< HEAD
    {ok, DefaultVHost} = application:get_env(rabbit, default_vhost),
    process_request(
      fun(StateN) ->
              do_login(rabbit_stomp_frame:header(Frame, "login"),
                       rabbit_stomp_frame:header(Frame, "passcode"),
                       rabbit_stomp_frame:header(Frame, "virtual-host",
                                                 binary_to_list(DefaultVHost)),
                       StateN)
      end,
      fun(StateM) -> StateM end,
      State);
=======
    case negotiate_version(Frame) of
        {ok, Version} ->
            {ok, DefaultVHost} = application:get_env(rabbit, default_vhost),
            with_error_unwrapping(
              fun(StateN) ->
                      do_login(
                        rabbit_stomp_frame:header(Frame, "login"),
                        rabbit_stomp_frame:header(Frame, "passcode"),
                        rabbit_stomp_frame:header(Frame, "host",
                                                  binary_to_list(
                                                    DefaultVHost)),
                        rabbit_stomp_frame:header(Frame, "heartbeat",
                                                  "0,0"),
                        Version,
                        StateN)
              end, State#state{version = Version});
        {error, no_common_version} ->
            {noreply, send_error("Version mismatch",
                                 "Supported versions are ~s\n",
                                 [string:join(?SUPPORTED_VERSIONS, ",")],
                                 State)}
    end;
>>>>>>> 7cff94a5

handle_cast(_Request, State = #state{channel = none}) ->
    error("Illegal command", "You must log in using CONNECT first\n", State);

handle_cast({Command, Frame}, State) ->
<<<<<<< HEAD
    process_request(
      fun(StateN) ->
              handle_frame(Command, Frame, StateN)
      end,
      fun(StateM) ->
              ensure_receipt(Frame, StateM)
      end,
      State).
=======
    ensure_receipt(Frame, State),
    with_error_unwrapping(
      fun(StateN) ->
              handle_frame(Command, Frame, StateN)
      end, State);

handle_cast(client_timeout, State) ->
    {stop, client_timeout, State}.
>>>>>>> 7cff94a5

handle_info(#'basic.consume_ok'{}, State) ->
    {noreply, State};
handle_info({Delivery = #'basic.deliver'{},
             #amqp_msg{props = Props, payload = Payload}}, State) ->
    {noreply, send_delivery(Delivery, Props, Payload, State)}.

process_request(ProcessFun, SuccessFun, State) ->
    Res = case catch ProcessFun(State) of
              {'EXIT',
               {{server_initiated_close, ReplyCode, Explanation}, _}} ->
                  explain_amqp_death(ReplyCode, Explanation, State);
              {'EXIT', Reason} ->
                  priv_error("Processing error", "Processing error\n",
                              Reason, State);
              Result ->
                  Result
          end,
    case Res of
        {ok, Frame, NewState} ->
            case Frame of
                none -> ok;
                _    -> send_frame(Frame, NewState)
            end,
            {noreply, SuccessFun(NewState)};
        {error, Message, Detail, NewState} ->
            {noreply, send_error(Message, Detail, NewState)};
        {stop, R, State} ->
            {stop, R, State}
    end.

%%----------------------------------------------------------------------------
%% Frame handlers
%%----------------------------------------------------------------------------

handle_frame("DISCONNECT", _Frame, State) ->
    %% We'll get to shutdown the channels in terminate
    {stop, normal, State};

handle_frame("SUBSCRIBE", Frame, State) ->
    with_destination("SUBSCRIBE", Frame, State, fun do_subscribe/4);

handle_frame("UNSUBSCRIBE", Frame, State = #state{subscriptions = Subs}) ->
    ConsumerTag = case rabbit_stomp_frame:header(Frame, "id") of
                      {ok, IdStr} ->
                          list_to_binary("T_" ++ IdStr);
                      not_found ->
                          case rabbit_stomp_frame:header(Frame,
                                                         "destination") of
                              {ok, QueueStr} ->
                                  list_to_binary("Q_" ++ QueueStr);
                              not_found ->
                                  missing
                          end
                  end,
    if
        ConsumerTag == missing ->
            error("Missing destination or id",
                  "UNSUBSCRIBE must include a 'destination' or 'id' header\n",
                  State);
        true ->
            ok(send_method(#'basic.cancel'{consumer_tag = ConsumerTag,
                                           nowait       = true},
                           State#state{subscriptions =
                                           dict:erase(ConsumerTag, Subs)}))
    end;

handle_frame("SEND", Frame, State) ->
    with_destination("SEND", Frame, State, fun do_send/4);

handle_frame("ACK", Frame, State = #state{session_id    = SessionId,
                                          subscriptions = Subs}) ->
    case rabbit_stomp_frame:header(Frame, "message-id") of
        {ok, IdStr} ->
            case rabbit_stomp_util:parse_message_id(IdStr) of
                {ok, {ConsumerTag, SessionId, DeliveryTag}} ->
                    #subscription{channel   = SubChannel,
                                  multi_ack = IsMulti} =
                        dict:fetch(ConsumerTag, Subs),

                    Method = #'basic.ack'{delivery_tag = DeliveryTag,
                                          multiple     = IsMulti},

                    case transactional(Frame) of
                        {yes, Transaction} ->
                            extend_transaction(Transaction,
                                               {SubChannel, Method},
                                               State);
                        no ->
                            amqp_channel:call(SubChannel, Method),
                            ok(State)
                    end;
                _ ->
                   error("Invalid message-id",
                         "ACK must include a valid 'message-id' header\n",
                         State)
            end;
        not_found ->
            error("Missing message-id",
                  "ACK must include a 'message-id' header\n",
                  State)
    end;

handle_frame("BEGIN", Frame, State) ->
    transactional_action(Frame, "BEGIN", fun begin_transaction/2, State);

handle_frame("COMMIT", Frame, State) ->
    transactional_action(Frame, "COMMIT", fun commit_transaction/2, State);

handle_frame("ABORT", Frame, State) ->
    transactional_action(Frame, "ABORT", fun abort_transaction/2, State);

handle_frame(Command, _Frame, State) ->
    error("Bad command",
          "Could not interpret command " ++ Command ++ "\n",
          State).

%%----------------------------------------------------------------------------
%% Internal helpers for processing frames callbacks
%%----------------------------------------------------------------------------

with_destination(Command, Frame, State, Fun) ->
    case rabbit_stomp_frame:header(Frame, "destination") of
        {ok, DestHdr} ->
            case rabbit_stomp_util:parse_destination(DestHdr) of
                {ok, Destination} ->
                    Fun(Destination, DestHdr, Frame, State);
                {error, {invalid_destination, Type, Content}} ->
                    error("Invalid destination",
                          "'~s' is not a valid ~p destination\n",
                          [Content, Type],
                          State);
                {error, {unknown_destination, Content}} ->
                    error("Unknown destination",
                          "'~s' is not a valid destination.\n" ++
                              "Valid destination types are: " ++
                              "/exchange, /topic or /queue.\n",
                          [Content],
                          State)
            end;
        not_found ->
            error("Missing destination",
                  "~p must include a 'destination' header\n",
                  [Command],
                  State)
    end.

do_login({ok, Login}, {ok, Passcode}, VirtualHost, Heartbeat, Version, State) ->
    {ok, Connection} = amqp_connection:start(
                         direct, #amqp_params{
                           username     = list_to_binary(Login),
                           password     = list_to_binary(Passcode),
                           virtual_host = list_to_binary(VirtualHost)}),
    {ok, Channel} = amqp_connection:open_channel(Connection),
    SessionId = rabbit_guid:string_guid("session"),
<<<<<<< HEAD
    ok("CONNECTED",[{"session", SessionId}], "",
       State#state{session_id = SessionId,
                   channel    = Channel,
                   connection = Connection});
do_login(_, _, _, State) ->
    error("Bad CONNECT", "Missing login or passcode header(s)\n", State).
=======
    {{SX, SY}, State1} = ensure_heartbeats(Heartbeat, State),
    {noreply,
     send_frame("CONNECTED",
                [{"session", SessionId},
                 {"heartbeat", io_lib:format("~B,~B", [SX, SY])},
                 {"version", Version}],
                "",
                State1#state{session_id = SessionId,
                            channel    = Channel,
                            connection = Connection})};
do_login(_, _, _, _, _, State) ->
    send_error("Bad CONNECT", "Missing login or passcode header(s)\n",
                    State).
>>>>>>> 7cff94a5

do_subscribe(Destination, DestHdr, Frame,
             State = #state{subscriptions = Subs,
                            connection    = Connection,
                            channel       = MainChannel}) ->

    Prefetch = rabbit_stomp_frame:integer_header(Frame, "prefetch-count",
                                                 default_prefetch(Destination)),

    Channel = case Prefetch of
                  undefined ->
                      MainChannel;
                  _ ->
                      {ok, Channel1} = amqp_connection:open_channel(Connection),
                      amqp_channel:call(Channel1,
                                        #'basic.qos'{prefetch_size  = 0,
                                                     prefetch_count = Prefetch,
                                                     global         = false}),
<<<<<<< HEAD
                      Channel1;
                  _ ->
                      MainChannel
=======
                      Channel1
>>>>>>> 7cff94a5
              end,

    {AckMode, IsMulti} = rabbit_stomp_util:ack_mode(Frame),

    {ok, Queue} = ensure_queue(subscribe, Destination, Channel),

    {ok, ConsumerTag} = rabbit_stomp_util:consumer_tag(Frame),

    amqp_channel:subscribe(Channel,
                           #'basic.consume'{
                             queue        = Queue,
                             consumer_tag = ConsumerTag,
                             no_local     = false,
                             no_ack       = (AckMode == auto),
                             exclusive    = false},
                           self()),

    ExchangeAndKey = rabbit_stomp_util:parse_routing_information(Destination),
    ok = ensure_queue_binding(Queue, ExchangeAndKey, Channel),

<<<<<<< HEAD
    ok(State#state{subscriptions =
                       dict:store(ConsumerTag, {DestHdr, Channel}, Subs)}).
=======
    {noreply,
     State#state{subscriptions =
                     dict:store(ConsumerTag,
                                #subscription{dest_hdr  = DestHdr,
                                              channel   = Channel,
                                              ack_mode  = AckMode,
                                              multi_ack = IsMulti},
                                Subs)}}.
>>>>>>> 7cff94a5

do_send(Destination, _DestHdr,
        Frame = #stomp_frame{body_iolist = BodyFragments},
        State = #state{channel = Channel}) ->
    {ok, _Q} = ensure_queue(send, Destination, Channel),

    Props = rabbit_stomp_util:message_properties(Frame),

    {Exchange, RoutingKey} =
        rabbit_stomp_util:parse_routing_information(Destination),

    Method = #'basic.publish'{
      exchange = list_to_binary(Exchange),
      routing_key = list_to_binary(RoutingKey),
      mandatory = false,
      immediate = false},

    case transactional(Frame) of
        {yes, Transaction} ->
            extend_transaction(Transaction,
                               {Method, Props, BodyFragments},
                               State);
        no ->
            ok(send_method(Method, Props, BodyFragments, State))
    end.

negotiate_version(Frame) ->
    ClientVers = re:split(
                   rabbit_stomp_frame:header(Frame, "accept-version", "1.0"),
                   ",",
                   [{return, list}]),
    rabbit_stomp_util:negotiate_version(ClientVers, ?SUPPORTED_VERSIONS).

ensure_receipt(Frame, State) ->
    case rabbit_stomp_frame:header(Frame, "receipt") of
        {ok, Id}  -> send_frame("RECEIPT", [{"receipt-id", Id}], "", State);
        not_found -> State
    end.

send_delivery(Delivery = #'basic.deliver'{consumer_tag = ConsumerTag},
              Properties, Body,
              State = #state{session_id    = SessionId,
                             subscriptions = Subs}) ->
   #subscription{dest_hdr = Destination} = dict:fetch(ConsumerTag, Subs),

   send_frame(
     "MESSAGE",
     rabbit_stomp_util:message_headers(Destination, SessionId,
                                       Delivery, Properties),
     Body,
     State).

send_method(Method, State = #state{channel = Channel}) ->
    amqp_channel:call(Channel, Method),
    State.

send_method(Method, Properties, BodyFragments,
            State = #state{channel = Channel}) ->
    amqp_channel:call(Channel, Method, #amqp_msg{
                                props = Properties,
                                payload = lists:reverse(BodyFragments)}),
    State.

<<<<<<< HEAD
=======
with_error_unwrapping(Fun, State) ->
    case catch Fun(State) of
        {'EXIT',
         {{server_initiated_close, ReplyCode, Explanation}, _}} ->
            {noreply,
             explain_amqp_death(ReplyCode, Explanation, State)};
        {'EXIT', Reason} ->
            {noreply,
             send_priv_error("Processing error", "Processing error\n",
                             Reason, State)};
        Result ->
            Result
    end.

>>>>>>> 7cff94a5
shutdown_channel_and_connection(State = #state{channel       = Channel,
                                               connection    = Connection,
                                               subscriptions = Subs}) ->
    dict:fold(
      fun(_ConsumerTag, #subscription{channel = SubChannel}, Acc) ->
              case SubChannel of
                  Channel -> Acc;
                  _ ->
                      amqp_channel:close(SubChannel),
                      Acc
              end
      end, 0, Subs),

    amqp_channel:close(Channel),
    amqp_connection:close(Connection),
    State#state{channel = none, connection = none}.

default_prefetch({queue, _}) ->
    ?DEFAULT_QUEUE_PREFETCH;
default_prefetch(_) ->
    undefined.

%%----------------------------------------------------------------------------
%% Transaction Support
%%----------------------------------------------------------------------------

transactional(Frame) ->
    case rabbit_stomp_frame:header(Frame, "transaction") of
        {ok, Transaction} ->
            {yes, Transaction};
        not_found ->
            no
    end.

transactional_action(Frame, Name, Fun, State) ->
    case transactional(Frame) of
        {yes, Transaction} ->
            Fun(Transaction, State);
        no ->
            error("Missing transaction",
                  Name ++ " must include a 'transaction' header\n",
                  State)
    end.

with_transaction(Transaction, State, Fun) ->
    case get({transaction, Transaction}) of
        undefined ->
            error("Bad transaction",
                  "Invalid transaction identifier: ~p\n",
                  [Transaction],
                  State);
        Actions ->
            Fun(Actions, State)
    end.

begin_transaction(Transaction, State) ->
    put({transaction, Transaction}, []),
    ok(State).

extend_transaction(Transaction, Action, State0) ->
    with_transaction(
      Transaction, State0,
      fun (Actions, State) ->
              put({transaction, Transaction}, [Action | Actions]),
              ok(State)
      end).

commit_transaction(Transaction, State0) ->
    with_transaction(
      Transaction, State0,
      fun (Actions, State) ->
              FinalState = lists:foldr(fun perform_transaction_action/2,
                                       State,
                                       Actions),
              erase({transaction, Transaction}),
              ok(State)
      end).

abort_transaction(Transaction, State0) ->
    with_transaction(
      Transaction, State0,
      fun (_Actions, State) ->
              erase({transaction, Transaction}),
              ok(State)
      end).

perform_transaction_action({Method}, State) ->
    send_method(Method, State);
perform_transaction_action({Channel, Method}, State) ->
    amqp_channel:call(Channel, Method),
    State;
perform_transaction_action({Method, Props, BodyFragments}, State) ->
    send_method(Method, Props, BodyFragments, State).

%%--------------------------------------------------------------------
%% Heartbeat Management
%%--------------------------------------------------------------------

ensure_heartbeats(Heartbeats,
                  State = #state{socket = Sock, start_heartbeat_fun = SHF}) ->
    [CX, CY] = [list_to_integer(X) ||
                   X <- re:split(Heartbeats, ",", [{return, list}])],

    SendFun = fun() ->
                      catch gen_tcp:send(Sock, <<0>>)
              end,

    Pid = self(),
    ReceiveFun = fun() ->
                         gen_server:cast(Pid, client_timeout)
                 end,

    {SendTimeout, ReceiveTimeout} =
        {millis_to_seconds(CY), millis_to_seconds(CX)},

    SHF(Sock, SendTimeout, SendFun, ReceiveTimeout, ReceiveFun),

    {{SendTimeout * 1000 , ReceiveTimeout * 1000}, State}.

millis_to_seconds(M) when M =< 0 ->
    0;
millis_to_seconds(M) ->
    case M < 1000 of
        true  -> 1;
        false -> M div 1000
    end.

%%----------------------------------------------------------------------------
%% Queue and Binding Setup
%%----------------------------------------------------------------------------

ensure_queue(subscribe, {exchange, _}, Channel) ->
    %% Create anonymous, exclusive queue for SUBSCRIBE on /exchange destinations
    #'queue.declare_ok'{queue = Queue} =
        amqp_channel:call(Channel, #'queue.declare'{auto_delete = true,
                                                    exclusive = true}),
    {ok, Queue};
ensure_queue(send, {exchange, _}, _Channel) ->
    %% Don't create queues on SEND for /exchange destinations
    {ok, undefined};
ensure_queue(_, {queue, Name}, Channel) ->
    %% Always create named queue for /queue destinations
    Queue = list_to_binary(Name),
    #'queue.declare_ok'{queue = Queue} =
        amqp_channel:call(Channel,
                          #'queue.declare'{durable = true,
                                           queue   = Queue}),
    {ok, Queue};
ensure_queue(subscribe, {topic, _}, Channel) ->
    %% Create anonymous, exclusive queue for SUBSCRIBE on /topic destinations
    #'queue.declare_ok'{queue = Queue} =
        amqp_channel:call(Channel, #'queue.declare'{auto_delete = true,
                                                    exclusive = true}),
    {ok, Queue};
ensure_queue(send, {topic, _}, _Channel) ->
    %% Don't create queues on SEND for /topic destinations
    {ok, undefined}.

ensure_queue_binding(QueueBin, {"", Queue}, _Channel) ->
    %% i.e., we should only be asked to bind to the default exchange a
    %% queue with its own name
    QueueBin = list_to_binary(Queue),
    ok;
ensure_queue_binding(Queue, {Exchange, RoutingKey}, Channel) ->
    #'queue.bind_ok'{} =
        amqp_channel:call(Channel,
                          #'queue.bind'{
                            queue       = Queue,
                            exchange    = list_to_binary(Exchange),
                            routing_key = list_to_binary(RoutingKey)}),
    ok.
%%----------------------------------------------------------------------------
%% Success/error handling
%%----------------------------------------------------------------------------

ok(State) ->
    {ok, none, State}.

ok(Command, Headers, BodyFragments, State) ->
    {ok, #stomp_frame{command     = Command,
                      headers     = Headers,
                      body_iolist = BodyFragments}, State}.

explain_amqp_death(ReplyCode, Explanation, State) ->
    ErrorName = ?PROTOCOL:amqp_exception(ReplyCode),
    error(atom_to_list(ErrorName), "~s\n",
               [Explanation], State).

error(Message, Detail, State) ->
    priv_error(Message, Detail, none, State).

error(Message, Format, Args, State) ->
    priv_error(Message, Format, Args, none, State).

priv_error(Message, Detail, ServerPrivateDetail, State) ->
    error_logger:error_msg("STOMP error frame sent:~n" ++
                           "Message: ~p~n" ++
                           "Detail: ~p~n" ++
                           "Server private detail: ~p~n",
                           [Message, Detail, ServerPrivateDetail]),
    {error, Message, Detail, State}.

priv_error(Message, Format, Args, ServerPrivateDetail, State) ->
    priv_error(Message, lists:flatten(io_lib:format(Format, Args)),
                    ServerPrivateDetail, State).


%%----------------------------------------------------------------------------
%% Frame sending utilities
%%----------------------------------------------------------------------------
send_frame(Command, Headers, BodyFragments, State) ->
    send_frame(#stomp_frame{command     = Command,
                            headers     = Headers,
                            body_iolist = BodyFragments},
               State).

send_frame(Frame, State = #state{socket = Sock}) ->
    %% We ignore certain errors here, as we will be receiving an
    %% asynchronous notification of the same (or a related) fault
    %% shortly anyway. See bug 21365.
    %% io:format("Sending ~p~n", [Frame]),
    case gen_tcp:send(Sock, rabbit_stomp_frame:serialize(Frame)) of
        ok -> State;
        {error, closed} -> State;
        {error, enotconn} -> State;
        {error, Code} ->
            error_logger:error_msg("Error sending STOMP frame ~p: ~p~n",
                                   [Frame#stomp_frame.command,
                                    Code]),
            State
    end.

send_error(Message, Detail, State) ->
    send_frame("ERROR", [{"message", Message},
                         {"content-type", "text/plain"},
                         {"version", string:join(?SUPPORTED_VERSIONS, ",")}],
                         Detail, State).

%%----------------------------------------------------------------------------
%% Skeleton gen_server callbacks
%%----------------------------------------------------------------------------
handle_call(_Cmd, _From, State) ->
    State.

code_change(_OldVsn, State, _Extra) ->
    {ok, State}.
<|MERGE_RESOLUTION|>--- conflicted
+++ resolved
@@ -77,48 +77,34 @@
     shutdown_channel_and_connection(State).
 
 handle_cast({"CONNECT", Frame}, State = #state{channel = none}) ->
-<<<<<<< HEAD
-    {ok, DefaultVHost} = application:get_env(rabbit, default_vhost),
-    process_request(
-      fun(StateN) ->
-              do_login(rabbit_stomp_frame:header(Frame, "login"),
-                       rabbit_stomp_frame:header(Frame, "passcode"),
-                       rabbit_stomp_frame:header(Frame, "virtual-host",
-                                                 binary_to_list(DefaultVHost)),
-                       StateN)
-      end,
-      fun(StateM) -> StateM end,
-      State);
-=======
     case negotiate_version(Frame) of
         {ok, Version} ->
             {ok, DefaultVHost} = application:get_env(rabbit, default_vhost),
-            with_error_unwrapping(
+            process_request(
               fun(StateN) ->
-                      do_login(
-                        rabbit_stomp_frame:header(Frame, "login"),
-                        rabbit_stomp_frame:header(Frame, "passcode"),
-                        rabbit_stomp_frame:header(Frame, "host",
-                                                  binary_to_list(
-                                                    DefaultVHost)),
-                        rabbit_stomp_frame:header(Frame, "heartbeat",
-                                                  "0,0"),
-                        Version,
-                        StateN)
-              end, State#state{version = Version});
+                      do_login(rabbit_stomp_frame:header(Frame, "login"),
+                               rabbit_stomp_frame:header(Frame, "passcode"),
+                               rabbit_stomp_frame:header(Frame, "host",
+                                                         binary_to_list(
+                                                           DefaultVHost)),
+                               rabbit_stomp_frame:header(Frame, "heartbeat",
+                                                         "0,0"),
+                               Version,
+                               StateN)
+              end,
+              fun(StateM) -> StateM end,
+              State);
         {error, no_common_version} ->
-            {noreply, send_error("Version mismatch",
-                                 "Supported versions are ~s\n",
-                                 [string:join(?SUPPORTED_VERSIONS, ",")],
-                                 State)}
+            error("Version mismatch",
+                  "Supported versions are ~s\n",
+                  [string:join(?SUPPORTED_VERSIONS, ",")],
+                  State)
     end;
->>>>>>> 7cff94a5
 
 handle_cast(_Request, State = #state{channel = none}) ->
     error("Illegal command", "You must log in using CONNECT first\n", State);
 
 handle_cast({Command, Frame}, State) ->
-<<<<<<< HEAD
     process_request(
       fun(StateN) ->
               handle_frame(Command, Frame, StateN)
@@ -126,17 +112,10 @@
       fun(StateM) ->
               ensure_receipt(Frame, StateM)
       end,
-      State).
-=======
-    ensure_receipt(Frame, State),
-    with_error_unwrapping(
-      fun(StateN) ->
-              handle_frame(Command, Frame, StateN)
-      end, State);
+      State);
 
 handle_cast(client_timeout, State) ->
     {stop, client_timeout, State}.
->>>>>>> 7cff94a5
 
 handle_info(#'basic.consume_ok'{}, State) ->
     {noreply, State};
@@ -292,28 +271,19 @@
                            virtual_host = list_to_binary(VirtualHost)}),
     {ok, Channel} = amqp_connection:open_channel(Connection),
     SessionId = rabbit_guid:string_guid("session"),
-<<<<<<< HEAD
-    ok("CONNECTED",[{"session", SessionId}], "",
-       State#state{session_id = SessionId,
+
+    {{SX, SY}, State1} = ensure_heartbeats(Heartbeat, State),
+    ok("CONNECTED",
+       [{"session", SessionId},
+        {"heartbeat", io_lib:format("~B,~B", [SX, SY])},
+        {"version", Version}],
+       "",
+       State1#state{session_id = SessionId,
                    channel    = Channel,
                    connection = Connection});
-do_login(_, _, _, State) ->
+
+do_login(_, _, _, _, _, State) ->
     error("Bad CONNECT", "Missing login or passcode header(s)\n", State).
-=======
-    {{SX, SY}, State1} = ensure_heartbeats(Heartbeat, State),
-    {noreply,
-     send_frame("CONNECTED",
-                [{"session", SessionId},
-                 {"heartbeat", io_lib:format("~B,~B", [SX, SY])},
-                 {"version", Version}],
-                "",
-                State1#state{session_id = SessionId,
-                            channel    = Channel,
-                            connection = Connection})};
-do_login(_, _, _, _, _, State) ->
-    send_error("Bad CONNECT", "Missing login or passcode header(s)\n",
-                    State).
->>>>>>> 7cff94a5
 
 do_subscribe(Destination, DestHdr, Frame,
              State = #state{subscriptions = Subs,
@@ -332,13 +302,7 @@
                                         #'basic.qos'{prefetch_size  = 0,
                                                      prefetch_count = Prefetch,
                                                      global         = false}),
-<<<<<<< HEAD
-                      Channel1;
-                  _ ->
-                      MainChannel
-=======
                       Channel1
->>>>>>> 7cff94a5
               end,
 
     {AckMode, IsMulti} = rabbit_stomp_util:ack_mode(Frame),
@@ -359,19 +323,13 @@
     ExchangeAndKey = rabbit_stomp_util:parse_routing_information(Destination),
     ok = ensure_queue_binding(Queue, ExchangeAndKey, Channel),
 
-<<<<<<< HEAD
     ok(State#state{subscriptions =
-                       dict:store(ConsumerTag, {DestHdr, Channel}, Subs)}).
-=======
-    {noreply,
-     State#state{subscriptions =
-                     dict:store(ConsumerTag,
-                                #subscription{dest_hdr  = DestHdr,
-                                              channel   = Channel,
-                                              ack_mode  = AckMode,
-                                              multi_ack = IsMulti},
-                                Subs)}}.
->>>>>>> 7cff94a5
+                       dict:store(ConsumerTag,
+                                  #subscription{dest_hdr  = DestHdr,
+                                                channel   = Channel,
+                                                ack_mode  = AckMode,
+                                                multi_ack = IsMulti},
+                                  Subs)}).
 
 do_send(Destination, _DestHdr,
         Frame = #stomp_frame{body_iolist = BodyFragments},
@@ -435,23 +393,6 @@
                                 payload = lists:reverse(BodyFragments)}),
     State.
 
-<<<<<<< HEAD
-=======
-with_error_unwrapping(Fun, State) ->
-    case catch Fun(State) of
-        {'EXIT',
-         {{server_initiated_close, ReplyCode, Explanation}, _}} ->
-            {noreply,
-             explain_amqp_death(ReplyCode, Explanation, State)};
-        {'EXIT', Reason} ->
-            {noreply,
-             send_priv_error("Processing error", "Processing error\n",
-                             Reason, State)};
-        Result ->
-            Result
-    end.
-
->>>>>>> 7cff94a5
 shutdown_channel_and_connection(State = #state{channel       = Channel,
                                                connection    = Connection,
                                                subscriptions = Subs}) ->
@@ -527,7 +468,7 @@
                                        State,
                                        Actions),
               erase({transaction, Transaction}),
-              ok(State)
+              ok(FinalState)
       end).
 
 abort_transaction(Transaction, State0) ->
