\.beam$
^tmp/
^dist/
^deps/
<<<<<<< HEAD
^erl_crash.dump$
=======
^erl_crash.dump$
^doc/
>>>>>>> 002fd734
<|MERGE_RESOLUTION|>--- conflicted
+++ resolved
@@ -2,9 +2,5 @@
 ^tmp/
 ^dist/
 ^deps/
-<<<<<<< HEAD
 ^erl_crash.dump$
-=======
-^erl_crash.dump$
-^doc/
->>>>>>> 002fd734
+^doc/