%% The contents of this file are subject to the Mozilla Public License
%% Version 1.1 (the "License"); you may not use this file except in
%% compliance with the License. You may obtain a copy of the License
%% at http://www.mozilla.org/MPL/
%%
%% Software distributed under the License is distributed on an "AS IS"
%% basis, WITHOUT WARRANTY OF ANY KIND, either express or implied. See
%% the License for the specific language governing rights and
%% limitations under the License.
%%
%% The Original Code is RabbitMQ.
%%
%% The Initial Developer of the Original Code is GoPivotal, Inc.
%% Copyright (c) 2012-2016 Pivotal Software, Inc.  All rights reserved.
%%

-module(rabbit_web_mqtt_handler).
-behaviour(cowboy_websocket).

-export([init/2]).
-export([websocket_init/1]).
-export([websocket_handle/2]).
-export([websocket_info/2]).
-export([terminate/3]).

-include_lib("amqp_client/include/amqp_client.hrl").

-record(state, {
    conn_name,
    keepalive,
    keepalive_sup,
    parse_state,
    proc_state,
    state,
    conserve_resources,
    socket,
    peername,
    stats_timer,
    connection
}).

init(Req, Opts) ->
    {PeerAddr, _PeerPort} = maps:get(peer, Req),
    {_, KeepaliveSup} = lists:keyfind(keepalive_sup, 1, Opts),
    {_, Sock0} = lists:keyfind(socket, 1, Opts),
    Sock = case maps:get(proxy_header, Req, undefined) of
        undefined ->
            Sock0;
        ProxyInfo ->
            {rabbit_proxy_socket, Sock0, ProxyInfo}
    end,
    case rabbit_net:connection_string(Sock, inbound) of
        {ok, ConnStr} ->
            Req2 = case cowboy_req:header(<<"sec-websocket-protocol">>, Req) of
                undefined -> Req;
                SecWsProtocol ->
                    cowboy_req:set_resp_header(<<"sec-websocket-protocol">>, SecWsProtocol, Req)
            end,
            WsOpts0 = proplists:get_value(ws_opts, Opts, #{}),
            WsOpts  = maps:merge(#{compress => true}, WsOpts0),
            {cowboy_websocket, Req2, #state{
<<<<<<< HEAD
                conn_name          = ConnStr,
                keepalive          = {none, none},
                keepalive_sup      = KeepaliveSup,
                parse_state        = rabbit_mqtt_frame:initial_state(),
                state              = running,
                conserve_resources = false,
                socket             = Sock
=======
                conn_name     = ConnStr,
                keepalive     = {none, none},
                keepalive_sup = KeepaliveSup,
                parse_state   = rabbit_mqtt_frame:initial_state(),
                socket        = Sock,
                peername      = PeerAddr
>>>>>>> 6a3c3c09
            }, WsOpts};
        _ ->
            {stop, Req}
    end.

websocket_init(State = #state{conn_name = ConnStr, socket = Sock, peername = PeerAddr}) ->
    rabbit_log_connection:info("accepting Web MQTT connection ~p (~s)~n", [self(), ConnStr]),
<<<<<<< HEAD
    AdapterInfo = amqp_connection:socket_adapter_info(Sock, {'Web MQTT', "N/A"}),
=======
    AdapterInfo0 = #amqp_adapter_info{additional_info=Extra}
        = amqp_connection:socket_adapter_info(Sock, {'Web MQTT', "N/A"}),
    %% Flow control is not supported for Web-MQTT connections.
    AdapterInfo = AdapterInfo0#amqp_adapter_info{
        additional_info=[{state, running}|Extra]},
    RealSocket = rabbit_net:unwrap_socket(Sock),
>>>>>>> 6a3c3c09
    ProcessorState = rabbit_mqtt_processor:initial_state(Sock,
        rabbit_mqtt_reader:ssl_login_name(RealSocket),
        AdapterInfo,
        fun send_reply/2,
        PeerAddr),
    process_flag(trap_exit, true),
    {ok,
     rabbit_event:init_stats_timer(
         State#state{proc_state = ProcessorState},
         #state.stats_timer),
     hibernate}.

websocket_handle({binary, Data}, State) ->
    handle_data(Data, State);
%% Silently ignore ping and pong frames.
websocket_handle({Ping, _}, State) when Ping =:= ping; Ping =:= pong ->
    {ok, State, hibernate};
websocket_handle(Ping, State) when Ping =:= ping; Ping =:= pong ->
    {ok, State, hibernate};
%% Log any other unexpected frames.
websocket_handle(Frame, State) ->
    rabbit_log_connection:info("Web MQTT: unexpected WebSocket frame ~p~n",
                    [Frame]),
    {ok, State, hibernate}.

websocket_info({conserve_resources, Conserve}, State) ->
    NewState = State#state{conserve_resources = Conserve},
    handle_credits(control_throttle(NewState));
websocket_info({bump_credit, Msg}, State) ->
    credit_flow:handle_bump_msg(Msg),
    handle_credits(control_throttle(State));
websocket_info({#'basic.deliver'{}, #amqp_msg{}, _DeliveryCtx} = Delivery,
            State = #state{ proc_state = ProcState0 }) ->
    case rabbit_mqtt_processor:amqp_callback(Delivery, ProcState0) of
        {ok, ProcState} ->
            {ok, State #state { proc_state = ProcState }, hibernate};
        {error, _, _} ->
            {stop, State}
    end;
websocket_info(#'basic.ack'{} = Ack, State = #state{ proc_state = ProcState0 }) ->
    case rabbit_mqtt_processor:amqp_callback(Ack, ProcState0) of
        {ok, ProcState} ->
            {ok, State #state { proc_state = ProcState }, hibernate};
        {error, _, _} ->
            {stop, State}
    end;
websocket_info(#'basic.consume_ok'{}, State) ->
    {ok, State, hibernate};
websocket_info(#'basic.cancel'{}, State) ->
    {stop, State};
websocket_info({reply, Data}, State) ->
    {reply, {binary, Data}, State, hibernate};
websocket_info({'EXIT', _, _}, State) ->
    {stop, State};
websocket_info({'$gen_cast', duplicate_id}, State = #state{ proc_state = ProcState,
                                                                 conn_name = ConnName }) ->
    rabbit_log_connection:warning("Web MQTT disconnecting duplicate client id ~p (~p)~n",
                 [rabbit_mqtt_processor:info(client_id, ProcState), ConnName]),
    {stop, State};
websocket_info({start_keepalives, Keepalive},
               State = #state{ socket = Sock, keepalive_sup = KeepaliveSup }) ->
    %% Only the client has the responsibility for sending keepalives
    SendFun = fun() -> ok end,
    Parent = self(),
    ReceiveFun = fun() -> Parent ! keepalive_timeout end,
    Heartbeater = rabbit_heartbeat:start(
                    KeepaliveSup, Sock, 0, SendFun, Keepalive, ReceiveFun),
    {ok, State #state { keepalive = Heartbeater }, hibernate};
websocket_info(keepalive_timeout, State = #state {conn_name = ConnStr,
                                                       proc_state = PState}) ->
    rabbit_log_connection:error("closing Web MQTT connection ~p (keepalive timeout)~n", [ConnStr]),
    rabbit_mqtt_processor:send_will(PState),
    {stop, State};
websocket_info(emit_stats, State) ->
    {ok, emit_stats(State), hibernate};
websocket_info(Msg, State) ->
    rabbit_log_connection:info("Web MQTT: unexpected message ~p~n",
                    [Msg]),
    {ok, State, hibernate}.

terminate(_, _, #state{ proc_state = undefined }) ->
    ok;
terminate(_, _, State = #state{ proc_state = ProcState,
                                conn_name  = ConnName }) ->
    maybe_emit_stats(State),
    rabbit_log_connection:info("closing Web MQTT connection ~p (~s)~n", [self(), ConnName]),
    rabbit_mqtt_processor:close_connection(ProcState),
    ok.

%% Internal.

handle_data(Data, State0) ->
    case handle_data1(Data, State0) of
        {ok, State1 = #state{state = blocked}, hibernate} ->
            {[{active, false}], State1, hibernate};
        Other ->
            Other
    end.

handle_data1(<<>>, State) ->
    {ok, ensure_stats_timer(control_throttle(State)), hibernate};
handle_data1(Data, State = #state{ parse_state = ParseState,
                                       proc_state  = ProcState,
                                       conn_name   = ConnStr }) ->
    case rabbit_mqtt_frame:parse(Data, ParseState) of
        {more, ParseState1} ->
            {ok, ensure_stats_timer(control_throttle(
                State #state{ parse_state = ParseState1 })), hibernate};
        {ok, Frame, Rest} ->
            case rabbit_mqtt_processor:process_frame(Frame, ProcState) of
                {ok, ProcState1, ConnPid} ->
                    PS = rabbit_mqtt_frame:initial_state(),
                    handle_data1(
                      Rest,
                      State #state{ parse_state = PS,
                                    proc_state = ProcState1,
                                    connection = ConnPid });
                {error, Reason, _} ->
                    rabbit_log_connection:info("MQTT protocol error ~p for connection ~p~n",
                        [Reason, ConnStr]),
                    {stop, State};
                {error, Error} ->
                    rabbit_log_connection:error("MQTT detected framing error '~p' for connection ~p~n",
                        [Error, ConnStr]),
                    {stop, State};
                {stop, _} ->
                    {stop, State}
            end;
        {error, Error} ->
            rabbit_log_connection:error("MQTT detected framing error '~p' for connection ~p~n",
                [ConnStr, Error]),
            {stop, State}
    end.

handle_credits(State0) ->
    case control_throttle(State0) of
        State = #state{state = running} ->
            {[{active, true}], State};
        State ->
            {ok, State}
    end.

control_throttle(State = #state{ state              = CS,
                                 conserve_resources = Mem }) ->
    case {CS, Mem orelse credit_flow:blocked()} of
        {running,   true} -> ok = rabbit_heartbeat:pause_monitor(
                                    State#state.keepalive),
                             State #state{ state = blocked };
        {blocked,  false} -> ok = rabbit_heartbeat:resume_monitor(
                                    State#state.keepalive),
                             State #state{ state = running };
        {_,            _} -> State
    end.

send_reply(Frame, _) ->
    self() ! {reply, rabbit_mqtt_frame:serialise(Frame)}.

ensure_stats_timer(State) ->
    rabbit_event:ensure_stats_timer(State, #state.stats_timer, emit_stats).

maybe_emit_stats(State) ->
    rabbit_event:if_enabled(State, #state.stats_timer,
                                fun() -> emit_stats(State) end).

emit_stats(State=#state{connection = C}) when C == none; C == undefined ->
    %% Avoid emitting stats on terminate when the connection has not yet been
    %% established, as this causes orphan entries on the stats database
    State1 = rabbit_event:reset_stats_timer(State, #state.stats_timer),
    State1;
emit_stats(State=#state{socket=Sock, state=RunningState, connection=Conn}) ->
    SockInfos = case rabbit_net:getstat(Sock,
            [recv_oct, recv_cnt, send_oct, send_cnt, send_pend]) of
        {ok,    SI} -> SI;
        {error,  _} -> []
    end,
    Infos = [{pid, Conn}, {state, RunningState}|SockInfos],
    rabbit_core_metrics:connection_stats(Conn, Infos),
    rabbit_event:notify(connection_stats, Infos),
    State1 = rabbit_event:reset_stats_timer(State, #state.stats_timer),
    State1.<|MERGE_RESOLUTION|>--- conflicted
+++ resolved
@@ -59,22 +59,14 @@
             WsOpts0 = proplists:get_value(ws_opts, Opts, #{}),
             WsOpts  = maps:merge(#{compress => true}, WsOpts0),
             {cowboy_websocket, Req2, #state{
-<<<<<<< HEAD
                 conn_name          = ConnStr,
                 keepalive          = {none, none},
                 keepalive_sup      = KeepaliveSup,
                 parse_state        = rabbit_mqtt_frame:initial_state(),
                 state              = running,
                 conserve_resources = false,
-                socket             = Sock
-=======
-                conn_name     = ConnStr,
-                keepalive     = {none, none},
-                keepalive_sup = KeepaliveSup,
-                parse_state   = rabbit_mqtt_frame:initial_state(),
-                socket        = Sock,
-                peername      = PeerAddr
->>>>>>> 6a3c3c09
+                socket             = Sock,
+                peername           = PeerAddr
             }, WsOpts};
         _ ->
             {stop, Req}
@@ -82,16 +74,12 @@
 
 websocket_init(State = #state{conn_name = ConnStr, socket = Sock, peername = PeerAddr}) ->
     rabbit_log_connection:info("accepting Web MQTT connection ~p (~s)~n", [self(), ConnStr]),
-<<<<<<< HEAD
-    AdapterInfo = amqp_connection:socket_adapter_info(Sock, {'Web MQTT', "N/A"}),
-=======
     AdapterInfo0 = #amqp_adapter_info{additional_info=Extra}
         = amqp_connection:socket_adapter_info(Sock, {'Web MQTT', "N/A"}),
     %% Flow control is not supported for Web-MQTT connections.
     AdapterInfo = AdapterInfo0#amqp_adapter_info{
         additional_info=[{state, running}|Extra]},
     RealSocket = rabbit_net:unwrap_socket(Sock),
->>>>>>> 6a3c3c09
     ProcessorState = rabbit_mqtt_processor:initial_state(Sock,
         rabbit_mqtt_reader:ssl_login_name(RealSocket),
         AdapterInfo,
