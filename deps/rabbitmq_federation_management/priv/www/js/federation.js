dispatcher_add(function(sammy) {
    sammy.get('#/federation', function() {
            render({'links':       '/federation-links',
                    'connections': '/parameters/federation_connection',
                    'globals':     '/parameters/federation'},
                'federation', '#/federation');
        });
    sammy.get('#/federation-connection/:id', function() {
            render({'connection': '/parameters/federation_connection/' + esc(this.params['id'])},
                'federation-connection', '#/federation');
        });
    sammy.put('#/fed-globals', function() {
            if (this.params.value == '') this.params.value = null;

            if (sync_put(this, '/parameters/:component/:key'))
                update();
            return false;
        });
    sammy.put('#/fed-parameters', function() {
            var num_keys = ['expires', 'message_ttl', 'max_hops',
                            'prefetch_count', 'reconnect_delay'];
            for (var i in this.params) {
                if (i === 'length' || !this.params.hasOwnProperty(i)) continue;
                if (this.params[i] == '') {
                    delete this.params[i];
                }
                else if (num_keys.indexOf(i) != -1) {
                    this.params[i] = parseInt(this.params[i]);
                }
            }
<<<<<<< HEAD
            this.params = {"component": this.params.component,
                           "key":       this.params.key,
                           "value":     this.params};
            delete this.params.value.component;
=======

            this.params = {"app_name": this.params.app_name,
                           "key":      this.params.key,
                           "value":    this.params};
            delete this.params.value.app_name;
>>>>>>> 5b01839b
            delete this.params.value.key;
            if (sync_put(this, '/parameters/:component/:key'))
                update();
            return false;
        });
    sammy.del('#/fed-parameters', function() {
            if (sync_delete(this, '/parameters/:component/:key'))
                go_to('#/federation');
            return false;
        });
});

$("#tabs").append('<li class="administrator-only"><a href="#/federation">Federation</a></li>');

VHOST_QUERIES["/federation-links"] = "";
SORT_QUERIES["/federation-links"] = "";

function link_fed_conn(name) {
    return _link_to(fmt_escape_html(name), '#/federation-connection/' + esc(name))
}<|MERGE_RESOLUTION|>--- conflicted
+++ resolved
@@ -28,18 +28,10 @@
                     this.params[i] = parseInt(this.params[i]);
                 }
             }
-<<<<<<< HEAD
             this.params = {"component": this.params.component,
                            "key":       this.params.key,
                            "value":     this.params};
             delete this.params.value.component;
-=======
-
-            this.params = {"app_name": this.params.app_name,
-                           "key":      this.params.key,
-                           "value":    this.params};
-            delete this.params.value.app_name;
->>>>>>> 5b01839b
             delete this.params.value.key;
             if (sync_put(this, '/parameters/:component/:key'))
                 update();
