--- conflicted
+++ resolved
@@ -259,53 +259,6 @@
         rabbit_misc:table_lookup(Invalid, HeaderKey),
     Headers1.
 
-<<<<<<< HEAD
-encrypt_decrypt(_Config) ->
-    %% Take all available block ciphers.
-    Hashes = rabbit_pbe:supported_hashes(),
-    Ciphers = rabbit_pbe:supported_ciphers(),
-    %% For each cipher, try to encrypt and decrypt data sizes from 0 to 64 bytes
-    %% with a random passphrase.
-    _ = [begin
-        PassPhrase = crypto:strong_rand_bytes(16),
-        Iterations = rand:uniform(100),
-        Data = crypto:strong_rand_bytes(64),
-        [begin
-            Expected = binary:part(Data, 0, Len),
-            Enc = rabbit_pbe:encrypt(C, H, Iterations, PassPhrase, Expected),
-            Expected = iolist_to_binary(rabbit_pbe:decrypt(C, H, Iterations, PassPhrase, Enc))
-        end || Len <- lists:seq(0, byte_size(Data))]
-    end || H <- Hashes, C <- Ciphers],
-    ok.
-
-encrypt_decrypt_term(_Config) ->
-    %% Take all available block ciphers.
-    Hashes = rabbit_pbe:supported_hashes(),
-    Ciphers = rabbit_pbe:supported_ciphers(),
-    %% Different Erlang terms to try encrypting.
-    DataSet = [
-        10000,
-        [5672],
-        [{"127.0.0.1", 5672},
-         {"::1",       5672}],
-        [{connection, info}, {channel, info}],
-        [{cacertfile,           "/path/to/testca/cacert.pem"},
-         {certfile,             "/path/to/server/cert.pem"},
-         {keyfile,              "/path/to/server/key.pem"},
-         {verify,               verify_peer},
-         {fail_if_no_peer_cert, false}],
-        [<<".*">>, <<".*">>, <<".*">>]
-    ],
-    _ = [begin
-        PassPhrase = crypto:strong_rand_bytes(16),
-        Iterations = rand:uniform(100),
-        Enc = rabbit_pbe:encrypt_term(C, H, Iterations, PassPhrase, Data),
-        Data = rabbit_pbe:decrypt_term(C, H, Iterations, PassPhrase, Enc)
-    end || H <- Hashes, C <- Ciphers, Data <- DataSet],
-    ok.
-
-=======
->>>>>>> a19f4a68
 decrypt_config(_Config) ->
     %% Take all available block ciphers.
     Hashes = rabbit_pbe:supported_hashes(),
