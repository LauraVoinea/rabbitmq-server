PROJECT = rabbit
PROJECT_DESCRIPTION = RabbitMQ
PROJECT_MOD = rabbit
PROJECT_REGISTERED = rabbit_amqqueue_sup \
		     rabbit_direct_client_sup \
		     rabbit_log \
		     rabbit_node_monitor \
		     rabbit_router

define PROJECT_ENV
[
	    {tcp_listeners, [5672]},
	    {num_tcp_acceptors, 10},
	    {ssl_listeners, []},
	    {num_ssl_acceptors, 1},
	    {ssl_options, []},
	    {vm_memory_high_watermark, 0.4},
	    {vm_memory_high_watermark_paging_ratio, 0.5},
	    {memory_monitor_interval, 2500},
	    {disk_free_limit, 50000000}, %% 50MB
	    {msg_store_index_module, rabbit_msg_store_ets_index},
	    {backing_queue_module, rabbit_variable_queue},
	    %% 0 ("no limit") would make a better default, but that
	    %% breaks the QPid Java client
	    {frame_max, 131072},
	    {channel_max, 0},
	    {heartbeat, 60},
	    {msg_store_file_size_limit, 16777216},
	    {fhc_write_buffering, true},
	    {fhc_read_buffering, false},
	    {queue_index_max_journal_entries, 32768},
	    {queue_index_embed_msgs_below, 4096},
	    {default_user, <<"guest">>},
	    {default_pass, <<"guest">>},
	    {default_user_tags, [administrator]},
	    {default_vhost, <<"/">>},
	    {default_permissions, [<<".*">>, <<".*">>, <<".*">>]},
	    {loopback_users, [<<"guest">>]},
	    {password_hashing_module, rabbit_password_hashing_sha256},
	    {server_properties, []},
	    {collect_statistics, none},
	    {collect_statistics_interval, 5000},
	    {mnesia_table_loading_retry_timeout, 30000},
	    {mnesia_table_loading_retry_limit, 10},
	    {auth_mechanisms, ['PLAIN', 'AMQPLAIN']},
	    {auth_backends, [rabbit_auth_backend_internal]},
	    {delegate_count, 16},
	    {trace_vhosts, []},
	    {log_levels, [{connection, info}]},
	    {ssl_cert_login_from, distinguished_name},
	    {ssl_handshake_timeout, 5000},
	    {ssl_allow_poodle_attack, false},
	    {handshake_timeout, 10000},
	    {reverse_dns_lookups, false},
	    {cluster_partition_handling, ignore},
	    {cluster_keepalive_interval, 10000},
	    {tcp_listen_options, [{backlog,       128},
	                          {nodelay,       true},
	                          {linger,        {true, 0}},
	                          {exit_on_close, false}
	                         ]},
	    {halt_on_upgrade_failure, true},
	    {hipe_compile, false},
	    %% see bug 24513 for how this list was created
	    {hipe_modules,
	     [rabbit_reader, rabbit_channel, gen_server2, rabbit_exchange,
	      rabbit_command_assembler, rabbit_framing_amqp_0_9_1, rabbit_basic,
	      rabbit_event, lists, queue, priority_queue, rabbit_router,
	      rabbit_trace, rabbit_misc, rabbit_binary_parser,
	      rabbit_exchange_type_direct, rabbit_guid, rabbit_net,
	      rabbit_amqqueue_process, rabbit_variable_queue,
	      rabbit_binary_generator, rabbit_writer, delegate, gb_sets, lqueue,
	      sets, orddict, rabbit_amqqueue, rabbit_limiter, gb_trees,
	      rabbit_queue_index, rabbit_exchange_decorator, gen, dict, ordsets,
	      file_handle_cache, rabbit_msg_store, array,
	      rabbit_msg_store_ets_index, rabbit_msg_file,
	      rabbit_exchange_type_fanout, rabbit_exchange_type_topic, mnesia,
	      mnesia_lib, rpc, mnesia_tm, qlc, sofs, proplists, credit_flow,
	      pmon, ssl_connection, tls_connection, ssl_record, tls_record,
	      gen_fsm, ssl]},
	    {ssl_apps, [asn1, crypto, public_key, ssl]},
	    %% see rabbitmq-server#114
	    {mirroring_flow_control, true},
	    {mirroring_sync_batch_size, 4096},
	    %% see rabbitmq-server#227 and related tickets.
	    %% msg_store_credit_disc_bound only takes effect when
	    %% messages are persisted to the message store. If messages
	    %% are embedded on the queue index, then modifying this
	    %% setting has no effect because credit_flow is not used when
	    %% writing to the queue index. See the setting
	    %% queue_index_embed_msgs_below above.
	    {msg_store_credit_disc_bound, {4000, 800}},
	    {msg_store_io_batch_size, 4096},
	    %% see rabbitmq-server#143,
	    %% rabbitmq-server#949, rabbitmq-server#1098
	    {credit_flow_default_credit, {400, 200}},
	    %% see rabbitmq-server#248
	    %% and rabbitmq-server#667
	    {channel_operation_timeout, 15000},

	    %% see rabbitmq-server#486
	    {peer_discovery_backend, rabbit_peer_discovery_classic_config},
	    %% used by rabbit_peer_discovery_classic_config
	    {cluster_nodes, {[], disc}},

	    {config_entry_decoder, [{cipher, aes_cbc256},
	                            {hash, sha512},
	                            {iterations, 1000},
	                            {passphrase, undefined}
	                           ]},

	    %% rabbitmq-server-973
	    {queue_explicit_gc_run_operation_threshold, 1000},
	    {lazy_queue_explicit_gc_run_operation_threshold, 1000},
	    {background_gc_enabled, false},
	    {background_gc_target_interval, 60000},
	    %% rabbitmq-server-589
	    {proxy_protocol, false},
<<<<<<< HEAD
	    %% can be stop_rabbit or give_up see rabbitmq-server-1458
	    {vhost_restart_strategy, stop_rabbit}
=======
	    {disk_monitor_failure_retries, 10},
	    {disk_monitor_failure_retry_interval, 120000}
>>>>>>> 0bd4b78b
	  ]
endef

LOCAL_DEPS = sasl mnesia os_mon
BUILD_DEPS = rabbitmq_cli
DEPS = ranch lager rabbit_common
TEST_DEPS = rabbitmq_ct_helpers rabbitmq_ct_client_helpers amqp_client meck proper

dep_rabbitmq_cli = git_rmq rabbitmq-cli $(current_rmq_ref) $(base_rmq_ref) rabbitmq-cli-integration

define usage_xml_to_erl
$(subst __,_,$(patsubst $(DOCS_DIR)/rabbitmq%.1.xml, src/rabbit_%_usage.erl, $(subst -,_,$(1))))
endef

DOCS_DIR     = docs
MANPAGES     = $(patsubst %.xml, %, $(wildcard $(DOCS_DIR)/*.[0-9].xml))
WEB_MANPAGES = $(patsubst %.xml, %.man.xml, $(wildcard $(DOCS_DIR)/*.[0-9].xml) $(DOCS_DIR)/rabbitmq-service.xml $(DOCS_DIR)/rabbitmq-echopid.xml)
USAGES_XML   = $(DOCS_DIR)/rabbitmqctl.1.xml $(DOCS_DIR)/rabbitmq-plugins.1.xml
USAGES_ERL   = $(foreach XML, $(USAGES_XML), $(call usage_xml_to_erl, $(XML)))

EXTRA_SOURCES += $(USAGES_ERL)

.DEFAULT_GOAL = all
$(PROJECT).d:: $(EXTRA_SOURCES)

DEP_PLUGINS = rabbit_common/mk/rabbitmq-build.mk \
	      rabbit_common/mk/rabbitmq-dist.mk \
	      rabbit_common/mk/rabbitmq-run.mk \
	      rabbit_common/mk/rabbitmq-test.mk \
	      rabbit_common/mk/rabbitmq-tools.mk

# FIXME: Use erlang.mk patched for RabbitMQ, while waiting for PRs to be
# reviewed and merged.

ERLANG_MK_REPO = https://github.com/rabbitmq/erlang.mk.git
ERLANG_MK_COMMIT = rabbitmq-tmp

include rabbitmq-components.mk
include erlang.mk

SLOW_CT_SUITES := backing_queue \
		  cluster_rename \
		  clustering_management \
		  dynamic_ha \
		  eager_sync \
		  health_check \
		  partitions \
		  priority_queue \
		  queue_master_location \
		  simple_ha
FAST_CT_SUITES := $(filter-out $(sort $(SLOW_CT_SUITES)),$(CT_SUITES))

ct-fast: CT_SUITES = $(FAST_CT_SUITES)
ct-slow: CT_SUITES = $(SLOW_CT_SUITES)

# --------------------------------------------------------------------
# Compilation.
# --------------------------------------------------------------------

RMQ_ERLC_OPTS += -I $(DEPS_DIR)/rabbit_common/include

ifdef INSTRUMENT_FOR_QC
RMQ_ERLC_OPTS += -DINSTR_MOD=gm_qc
else
RMQ_ERLC_OPTS += -DINSTR_MOD=gm
endif

ifdef CREDIT_FLOW_TRACING
RMQ_ERLC_OPTS += -DCREDIT_FLOW_TRACING=true
endif

ifndef USE_PROPER_QC
# PropEr needs to be installed for property checking
# http://proper.softlab.ntua.gr/
USE_PROPER_QC := $(shell $(ERL) -eval 'io:format({module, proper} =:= code:ensure_loaded(proper)), halt().')
RMQ_ERLC_OPTS += $(if $(filter true,$(USE_PROPER_QC)),-Duse_proper_qc)
endif

.PHONY: copy-escripts clean-extra-sources clean-escripts

CLI_ESCRIPTS_DIR = escript

copy-escripts:
	$(gen_verbose) $(MAKE) -C $(DEPS_DIR)/rabbitmq_cli install \
		PREFIX="$(abspath $(CLI_ESCRIPTS_DIR))" \
		DESTDIR=

clean:: clean-extra-sources clean-escripts

clean-extra-sources:
	$(gen_verbose) rm -f $(EXTRA_SOURCES)

clean-escripts:
	$(gen_verbose) rm -rf "$(CLI_ESCRIPTS_DIR)"

# --------------------------------------------------------------------
# Documentation.
# --------------------------------------------------------------------

# xmlto can not read from standard input, so we mess with a tmp file.
%: %.xml $(DOCS_DIR)/examples-to-end.xsl
	$(gen_verbose) xmlto --version | \
	    grep -E '^xmlto version 0\.0\.([0-9]|1[1-8])$$' >/dev/null || \
	    opt='--stringparam man.indent.verbatims=0' ; \
	xsltproc --novalid $(DOCS_DIR)/examples-to-end.xsl $< > $<.tmp && \
	xmlto -vv -o $(DOCS_DIR) $$opt man $< 2>&1 | (grep -v '^Note: Writing' || :) && \
	awk -F"'u " '/^\.HP / { print $$1; print $$2; next; } { print; }' "$@" > "$@.tmp" && \
	mv "$@.tmp" "$@" && \
	test -f $@ && \
	rm $<.tmp

# Use tmp files rather than a pipeline so that we get meaningful errors
# Do not fold the cp into previous line, it's there to stop the file being
# generated but empty if we fail
define usage_dep
$(call usage_xml_to_erl, $(1)):: $(1) $(DOCS_DIR)/usage.xsl
	$$(gen_verbose) xsltproc --novalid --stringparam modulename "`basename $$@ .erl`" \
	    $(DOCS_DIR)/usage.xsl $$< > $$@.tmp && \
	sed -e 's/"/\\"/g' -e 's/%QUOTE%/"/g' $$@.tmp > $$@.tmp2 && \
	fold -s $$@.tmp2 > $$@.tmp3 && \
	mv $$@.tmp3 $$@ && \
	rm $$@.tmp $$@.tmp2
endef

$(foreach XML,$(USAGES_XML),$(eval $(call usage_dep, $(XML))))

# We rename the file before xmlto sees it since xmlto will use the name of
# the file to make internal links.
%.man.xml: %.xml $(DOCS_DIR)/html-to-website-xml.xsl
	$(gen_verbose) cp $< `basename $< .xml`.xml && \
	    xmlto xhtml-nochunks `basename $< .xml`.xml ; \
	rm `basename $< .xml`.xml && \
	cat `basename $< .xml`.html | \
	    xsltproc --novalid $(DOCS_DIR)/remove-namespaces.xsl - | \
	      xsltproc --novalid --stringparam original `basename $<` $(DOCS_DIR)/html-to-website-xml.xsl - | \
	      xmllint --format - > $@ && \
	rm `basename $< .xml`.html

.PHONY: manpages web-manpages distclean-manpages

docs:: manpages web-manpages

manpages: $(MANPAGES)
	@:

web-manpages: $(WEB_MANPAGES)
	@:

distclean:: distclean-manpages

distclean-manpages::
	$(gen_verbose) rm -f $(MANPAGES) $(WEB_MANPAGES)

app-build: copy-escripts<|MERGE_RESOLUTION|>--- conflicted
+++ resolved
@@ -116,13 +116,10 @@
 	    {background_gc_target_interval, 60000},
 	    %% rabbitmq-server-589
 	    {proxy_protocol, false},
-<<<<<<< HEAD
+	    {disk_monitor_failure_retries, 10},
+	    {disk_monitor_failure_retry_interval, 120000},
 	    %% can be stop_rabbit or give_up see rabbitmq-server-1458
 	    {vhost_restart_strategy, stop_rabbit}
-=======
-	    {disk_monitor_failure_retries, 10},
-	    {disk_monitor_failure_retry_interval, 120000}
->>>>>>> 0bd4b78b
 	  ]
 endef
 
