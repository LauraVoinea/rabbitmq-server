--- conflicted
+++ resolved
@@ -449,41 +449,22 @@
             State1 = State#q{
                        exclusive_consumer = case Holder of
                                                 {ChPid, _} -> none;
-<<<<<<< HEAD
-                                                Other -> Other
-=======
                                                 Other      -> Other
->>>>>>> 94fb9309
                                             end,
                        active_consumers = remove_consumers(
                                             ChPid, State#q.active_consumers),
                        blocked_consumers = remove_consumers(
                                              ChPid, State#q.blocked_consumers)},
             case should_auto_delete(State1) of
-<<<<<<< HEAD
-                true  ->
-                    {stop, State1};
-                false -> 
-                    State2 = case Txn of
-                                 none -> State1;
-                                 _    -> rollback_transaction(Txn, State1)
-                             end,
-                    {ok,
-                      deliver_or_requeue_n(
-                        [MsgWithAck ||
-                            {_MsgId, MsgWithAck} <- dict:to_list(UAM)], State2)}
-=======
                 true  -> {stop, State1};
-                false -> case Txn of
-                             none -> ok;
-                             _    -> ok = rollback_work(Txn, qname(State1)),
-                                     erase_tx(Txn)
-                         end,
-                         {ok, deliver_or_enqueue_n(
-                                [{Message, true} ||
-                                    {_MsgId, Message} <- dict:to_list(UAM)],
-                                State1)}
->>>>>>> 94fb9309
+                false -> State2 = case Txn of
+                                      none -> State1;
+                                      _    -> rollback_transaction(Txn, State1)
+                                  end,
+                         {ok, deliver_or_requeue_n(
+                                [MsgWithAck ||
+                                    {_MsgId, MsgWithAck} <- dict:to_list(UAM)],
+                                State2)}
             end
     end.
 
@@ -578,23 +559,6 @@
       fun (MsgId, D) -> {dict:fetch(MsgId, D), dict:erase(MsgId, D)} end,
       UAM, MsgIds).
 
-<<<<<<< HEAD
-=======
-purge_message_buffer(QName, MessageBuffer) ->
-    Messages =
-        [[Message || {Message, _IsDelivered} <-
-                         queue:to_list(MessageBuffer)] |
-         lists:map(
-           fun (#cr{unacked_messages = UAM}) ->
-                   [Message || {_MsgId, Message} <- dict:to_list(UAM)]
-           end,
-           all_ch_record())],
-    %% the simplest, though certainly not the most obvious or
-    %% efficient, way to purge messages from the persister is to
-    %% artifically ack them.
-    persist_acks(none, QName, lists:append(Messages)).
-
->>>>>>> 94fb9309
 infos(Items, State) -> [{Item, i(Item, State)} || Item <- Items].
 
 i(name,        #q{q = #amqqueue{name        = Name}})       -> Name;
