%% The contents of this file are subject to the Mozilla Public License
%% Version 1.1 (the "License"); you may not use this file except in
%% compliance with the License. You may obtain a copy of the License
%% at http://www.mozilla.org/MPL/
%%
%% Software distributed under the License is distributed on an "AS IS"
%% basis, WITHOUT WARRANTY OF ANY KIND, either express or implied. See
%% the License for the specific language governing rights and
%% limitations under the License.
%%
%% The Original Code is RabbitMQ.
%%
%% The Initial Developer of the Original Code is VMware, Inc.
%% Copyright (c) 2007-2011 VMware, Inc.  All rights reserved.
%%

-module(rabbit_variable_queue).

-export([init/3, terminate/1, delete_and_terminate/1,
         purge/1, publish/3, publish_delivered/4, fetch/2, ack/2,
         tx_publish/4, tx_ack/3, tx_rollback/2, tx_commit/4,
         requeue/3, len/1, is_empty/1, dropwhile/2,
         set_ram_duration_target/2, ram_duration/1,
         needs_idle_timeout/1, idle_timeout/1, handle_pre_hibernate/1,
         status/1, multiple_routing_keys/0]).

-export([start/1, stop/0]).

%% exported for testing only
-export([start_msg_store/2, stop_msg_store/0, init/5]).

%%----------------------------------------------------------------------------
%% Definitions:

%% alpha: this is a message where both the message itself, and its
%%        position within the queue are held in RAM
%%
%% beta: this is a message where the message itself is only held on
%%        disk, but its position within the queue is held in RAM.
%%
%% gamma: this is a message where the message itself is only held on
%%        disk, but its position is both in RAM and on disk.
%%
%% delta: this is a collection of messages, represented by a single
%%        term, where the messages and their position are only held on
%%        disk.
%%
%% Note that for persistent messages, the message and its position
%% within the queue are always held on disk, *in addition* to being in
%% one of the above classifications.
%%
%% Also note that within this code, the term gamma never
%% appears. Instead, gammas are defined by betas who have had their
%% queue position recorded on disk.
%%
%% In general, messages move q1 -> q2 -> delta -> q3 -> q4, though
%% many of these steps are frequently skipped. q1 and q4 only hold
%% alphas, q2 and q3 hold both betas and gammas (as queues of queues,
%% using the bpqueue module where the block prefix determines whether
%% they're betas or gammas). When a message arrives, its
%% classification is determined. It is then added to the rightmost
%% appropriate queue.
%%
%% If a new message is determined to be a beta or gamma, q1 is
%% empty. If a new message is determined to be a delta, q1 and q2 are
%% empty (and actually q4 too).
%%
%% When removing messages from a queue, if q4 is empty then q3 is read
%% directly. If q3 becomes empty then the next segment's worth of
%% messages from delta are read into q3, reducing the size of
%% delta. If the queue is non empty, either q4 or q3 contain
%% entries. It is never permitted for delta to hold all the messages
%% in the queue.
%%
%% The duration indicated to us by the memory_monitor is used to
%% calculate, given our current ingress and egress rates, how many
%% messages we should hold in RAM. We track the ingress and egress
%% rates for both messages and pending acks and rates for both are
%% considered when calculating the number of messages to hold in
%% RAM. When we need to push alphas to betas or betas to gammas, we
%% favour writing out messages that are further from the head of the
%% queue. This minimises writes to disk, as the messages closer to the
%% tail of the queue stay in the queue for longer, thus do not need to
%% be replaced as quickly by sending other messages to disk.
%%
%% Whilst messages are pushed to disk and forgotten from RAM as soon
%% as requested by a new setting of the queue RAM duration, the
%% inverse is not true: we only load messages back into RAM as
%% demanded as the queue is read from. Thus only publishes to the
%% queue will take up available spare capacity.
%%
%% When we report our duration to the memory monitor, we calculate
%% average ingress and egress rates over the last two samples, and
%% then calculate our duration based on the sum of the ingress and
%% egress rates. More than two samples could be used, but it's a
%% balance between responding quickly enough to changes in
%% producers/consumers versus ignoring temporary blips. The problem
%% with temporary blips is that with just a few queues, they can have
%% substantial impact on the calculation of the average duration and
%% hence cause unnecessary I/O. Another alternative is to increase the
%% amqqueue_process:RAM_DURATION_UPDATE_PERIOD to beyond 5
%% seconds. However, that then runs the risk of being too slow to
%% inform the memory monitor of changes. Thus a 5 second interval,
%% plus a rolling average over the last two samples seems to work
%% well in practice.
%%
%% The sum of the ingress and egress rates is used because the egress
%% rate alone is not sufficient. Adding in the ingress rate means that
%% queues which are being flooded by messages are given more memory,
%% resulting in them being able to process the messages faster (by
%% doing less I/O, or at least deferring it) and thus helping keep
%% their mailboxes empty and thus the queue as a whole is more
%% responsive. If such a queue also has fast but previously idle
%% consumers, the consumer can then start to be driven as fast as it
%% can go, whereas if only egress rate was being used, the incoming
%% messages may have to be written to disk and then read back in,
%% resulting in the hard disk being a bottleneck in driving the
%% consumers. Generally, we want to give Rabbit every chance of
%% getting rid of messages as fast as possible and remaining
%% responsive, and using only the egress rate impacts that goal.
%%
%% If a queue is full of transient messages, then the transition from
%% betas to deltas will be potentially very expensive as millions of
%% entries must be written to disk by the queue_index module. This can
%% badly stall the queue. In order to avoid this, the proportion of
%% gammas / (betas+gammas) must not be lower than (betas+gammas) /
%% (alphas+betas+gammas). As the queue grows or available memory
%% shrinks, the latter ratio increases, requiring the conversion of
%% more gammas to betas in order to maintain the invariant. At the
%% point at which betas and gammas must be converted to deltas, there
%% should be very few betas remaining, thus the transition is fast (no
%% work needs to be done for the gamma -> delta transition).
%%
%% The conversion of betas to gammas is done in batches of exactly
%% ?IO_BATCH_SIZE. This value should not be too small, otherwise the
%% frequent operations on the queues of q2 and q3 will not be
%% effectively amortised (switching the direction of queue access
%% defeats amortisation), nor should it be too big, otherwise
%% converting a batch stalls the queue for too long. Therefore, it
%% must be just right. ram_index_count is used here and is the number
%% of betas.
%%
%% The conversion from alphas to betas is also chunked, but only to
%% ensure no more than ?IO_BATCH_SIZE alphas are converted to betas at
%% any one time. This further smooths the effects of changes to the
%% target_ram_count and ensures the queue remains responsive
%% even when there is a large amount of IO work to do. The
%% idle_timeout callback is utilised to ensure that conversions are
%% done as promptly as possible whilst ensuring the queue remains
%% responsive.
%%
%% In the queue we keep track of both messages that are pending
%% delivery and messages that are pending acks. This ensures that
%% purging (deleting the former) and deletion (deleting the former and
%% the latter) are both cheap and do require any scanning through qi
%% segments.
%%
%% Pending acks are recorded in memory either as the tuple {SeqId,
%% MsgId, MsgProps} (tuple-form) or as the message itself (message-
%% form). Acks for persistent messages are always stored in the tuple-
%% form. Acks for transient messages are also stored in tuple-form if
%% the message has been sent to disk as part of the memory reduction
%% process. For transient messages that haven't already been written
%% to disk, acks are stored in message-form.
%%
%% During memory reduction, acks stored in message-form are converted
%% to tuple-form, and the corresponding messages are pushed out to
%% disk.
%%
%% The order in which alphas are pushed to betas and message-form acks
%% are pushed to disk is determined dynamically. We always prefer to
%% push messages for the source (alphas or acks) that is growing the
%% fastest (with growth measured as avg. ingress - avg. egress). In
%% each round of memory reduction a chunk of messages at most
%% ?IO_BATCH_SIZE in size is allocated to be pushed to disk. The
%% fastest growing source will be reduced by as much of this chunk as
%% possible. If there is any remaining allocation in the chunk after
%% the first source has been reduced to zero, the second source will
%% be reduced by as much of the remaining chunk as possible.
%%
%% Notes on Clean Shutdown
%% (This documents behaviour in variable_queue, queue_index and
%% msg_store.)
%%
%% In order to try to achieve as fast a start-up as possible, if a
%% clean shutdown occurs, we try to save out state to disk to reduce
%% work on startup. In the msg_store this takes the form of the
%% index_module's state, plus the file_summary ets table, and client
%% refs. In the VQ, this takes the form of the count of persistent
%% messages in the queue and references into the msg_stores. The
%% queue_index adds to these terms the details of its segments and
%% stores the terms in the queue directory.
%%
%% Two message stores are used. One is created for persistent messages
%% to durable queues that must survive restarts, and the other is used
%% for all other messages that just happen to need to be written to
%% disk. On start up we can therefore nuke the transient message
%% store, and be sure that the messages in the persistent store are
%% all that we need.
%%
%% The references to the msg_stores are there so that the msg_store
%% knows to only trust its saved state if all of the queues it was
%% previously talking to come up cleanly. Likewise, the queues
%% themselves (esp queue_index) skips work in init if all the queues
%% and msg_store were shutdown cleanly. This gives both good speed
%% improvements and also robustness so that if anything possibly went
%% wrong in shutdown (or there was subsequent manual tampering), all
%% messages and queues that can be recovered are recovered, safely.
%%
%% To delete transient messages lazily, the variable_queue, on
%% startup, stores the next_seq_id reported by the queue_index as the
%% transient_threshold. From that point on, whenever it's reading a
%% message off disk via the queue_index, if the seq_id is below this
%% threshold and the message is transient then it drops the message
%% (the message itself won't exist on disk because it would have been
%% stored in the transient msg_store which would have had its saved
%% state nuked on startup). This avoids the expensive operation of
%% scanning the entire queue on startup in order to delete transient
%% messages that were only pushed to disk to save memory.
%%
%%----------------------------------------------------------------------------

-behaviour(rabbit_backing_queue).

-record(vqstate,
        { q1,
          q2,
          delta,
          q3,
          q4,
          next_seq_id,
          pending_ack,
          pending_ack_index,
          ram_ack_index,
          index_state,
          msg_store_clients,
          on_sync,
          durable,
          transient_threshold,

          len,
          persistent_count,

          target_ram_count,
          ram_msg_count,
          ram_msg_count_prev,
          ram_ack_count_prev,
          ram_index_count,
          out_counter,
          in_counter,
          rates,
          msgs_on_disk,
          msg_indices_on_disk,
          unconfirmed,
          ack_out_counter,
          ack_in_counter,
          ack_rates
        }).

-record(rates, { egress, ingress, avg_egress, avg_ingress, timestamp }).

-record(msg_status,
        { seq_id,
          msg_id,
          msg,
          is_persistent,
          is_delivered,
          msg_on_disk,
          index_on_disk,
          msg_props
        }).

-record(delta,
        { start_seq_id, %% start_seq_id is inclusive
          count,
          end_seq_id    %% end_seq_id is exclusive
        }).

-record(tx, { pending_messages, pending_acks }).

-record(sync, { acks_persistent, acks_all, pubs, funs }).

%% When we discover, on publish, that we should write some indices to
%% disk for some betas, the IO_BATCH_SIZE sets the number of betas
%% that we must be due to write indices for before we do any work at
%% all. This is both a minimum and a maximum - we don't write fewer
%% than IO_BATCH_SIZE indices out in one go, and we don't write more -
%% we can always come back on the next publish to do more.
-define(IO_BATCH_SIZE, 64).
-define(PERSISTENT_MSG_STORE, msg_store_persistent).
-define(TRANSIENT_MSG_STORE,  msg_store_transient).

-include("rabbit.hrl").

%%----------------------------------------------------------------------------

-rabbit_upgrade({multiple_routing_keys, []}).

-ifdef(use_specs).

-type(timestamp() :: {non_neg_integer(), non_neg_integer(), non_neg_integer()}).
-type(seq_id()  :: non_neg_integer()).
-type(ack()     :: seq_id()).

-type(rates() :: #rates { egress      :: {timestamp(), non_neg_integer()},
                          ingress     :: {timestamp(), non_neg_integer()},
                          avg_egress  :: float(),
                          avg_ingress :: float(),
                          timestamp   :: timestamp() }).

-type(delta() :: #delta { start_seq_id :: non_neg_integer(),
                          count        :: non_neg_integer(),
                          end_seq_id   :: non_neg_integer() }).

-type(sync() :: #sync { acks_persistent :: [[seq_id()]],
                        acks_all        :: [[seq_id()]],
                        pubs            :: [{message_properties_transformer(),
                                             [rabbit_types:basic_message()]}],
                        funs            :: [fun (() -> any())] }).

-type(state() :: #vqstate {
             q1                    :: queue(),
             q2                    :: bpqueue:bpqueue(),
             delta                 :: delta(),
             q3                    :: bpqueue:bpqueue(),
             q4                    :: queue(),
             next_seq_id           :: seq_id(),
             pending_ack           :: dict(),
             ram_ack_index         :: gb_tree(),
             index_state           :: any(),
             msg_store_clients     :: 'undefined' | {{any(), binary()},
                                                    {any(), binary()}},
             on_sync               :: sync(),
             durable               :: boolean(),

             len                   :: non_neg_integer(),
             persistent_count      :: non_neg_integer(),

             transient_threshold   :: non_neg_integer(),
             target_ram_count      :: non_neg_integer() | 'infinity',
             ram_msg_count         :: non_neg_integer(),
             ram_msg_count_prev    :: non_neg_integer(),
             ram_index_count       :: non_neg_integer(),
             out_counter           :: non_neg_integer(),
             in_counter            :: non_neg_integer(),
             rates                 :: rates(),
             msgs_on_disk          :: gb_set(),
             msg_indices_on_disk   :: gb_set(),
             unconfirmed           :: gb_set(),
             ack_out_counter       :: non_neg_integer(),
             ack_in_counter        :: non_neg_integer(),
             ack_rates             :: rates() }).

-include("rabbit_backing_queue_spec.hrl").

-spec(multiple_routing_keys/0 :: () -> 'ok').

-endif.

-define(BLANK_DELTA, #delta { start_seq_id = undefined,
                              count        = 0,
                              end_seq_id   = undefined }).
-define(BLANK_DELTA_PATTERN(Z), #delta { start_seq_id = Z,
                                         count        = 0,
                                         end_seq_id   = Z }).

-define(BLANK_SYNC, #sync { acks_persistent = [],
                            acks_all        = [],
                            pubs            = [],
                            funs            = [] }).

%%----------------------------------------------------------------------------
%% Public API
%%----------------------------------------------------------------------------

start(DurableQueues) ->
    {AllTerms, StartFunState} = rabbit_queue_index:recover(DurableQueues),
    start_msg_store(
      [Ref || Terms <- AllTerms,
              begin
                  Ref = proplists:get_value(persistent_ref, Terms),
                  Ref =/= undefined
              end],
      StartFunState).

stop() -> stop_msg_store().

start_msg_store(Refs, StartFunState) ->
    ok = rabbit_sup:start_child(?TRANSIENT_MSG_STORE, rabbit_msg_store,
                                [?TRANSIENT_MSG_STORE, rabbit_mnesia:dir(),
                                 undefined,  {fun (ok) -> finished end, ok}]),
    ok = rabbit_sup:start_child(?PERSISTENT_MSG_STORE, rabbit_msg_store,
                                [?PERSISTENT_MSG_STORE, rabbit_mnesia:dir(),
                                 Refs, StartFunState]).

stop_msg_store() ->
    ok = rabbit_sup:stop_child(?PERSISTENT_MSG_STORE),
    ok = rabbit_sup:stop_child(?TRANSIENT_MSG_STORE).

init(QueueName, IsDurable, Recover) ->
    Self = self(),
    init(QueueName, IsDurable, Recover,
         fun (MsgIds, ActionTaken) ->
                 msgs_written_to_disk(Self, MsgIds, ActionTaken)
         end,
         fun (MsgIds) -> msg_indices_written_to_disk(Self, MsgIds) end).

init(QueueName, IsDurable, false, MsgOnDiskFun, MsgIdxOnDiskFun) ->
    IndexState = rabbit_queue_index:init(QueueName, MsgIdxOnDiskFun),
    init(IsDurable, IndexState, 0, [],
         case IsDurable of
             true  -> msg_store_client_init(?PERSISTENT_MSG_STORE,
                                            MsgOnDiskFun);
             false -> undefined
         end,
         msg_store_client_init(?TRANSIENT_MSG_STORE, undefined));

init(QueueName, true, true, MsgOnDiskFun, MsgIdxOnDiskFun) ->
    Terms = rabbit_queue_index:shutdown_terms(QueueName),
    {PRef, TRef, Terms1} =
        case [persistent_ref, transient_ref] -- proplists:get_keys(Terms) of
            [] -> {proplists:get_value(persistent_ref, Terms),
                   proplists:get_value(transient_ref, Terms),
                   Terms};
            _  -> {rabbit_guid:guid(), rabbit_guid:guid(), []}
        end,
    PersistentClient = msg_store_client_init(?PERSISTENT_MSG_STORE, PRef,
                                             MsgOnDiskFun),
    TransientClient  = msg_store_client_init(?TRANSIENT_MSG_STORE, TRef,
                                             undefined),
    {DeltaCount, IndexState} =
        rabbit_queue_index:recover(
          QueueName, Terms1,
          rabbit_msg_store:successfully_recovered_state(?PERSISTENT_MSG_STORE),
          fun (MsgId) ->
                  rabbit_msg_store:contains(MsgId, PersistentClient)
          end,
          MsgIdxOnDiskFun),
    init(true, IndexState, DeltaCount, Terms1,
         PersistentClient, TransientClient).

terminate(State) ->
    State1 = #vqstate { persistent_count  = PCount,
                        index_state       = IndexState,
                        msg_store_clients = {MSCStateP, MSCStateT} } =
        remove_pending_ack(true, tx_commit_index(State)),
    PRef = case MSCStateP of
               undefined -> undefined;
               _         -> ok = rabbit_msg_store:client_terminate(MSCStateP),
                            rabbit_msg_store:client_ref(MSCStateP)
           end,
    ok = rabbit_msg_store:client_terminate(MSCStateT),
    TRef = rabbit_msg_store:client_ref(MSCStateT),
    Terms = [{persistent_ref, PRef},
             {transient_ref, TRef},
             {persistent_count, PCount}],
    a(State1 #vqstate { index_state       = rabbit_queue_index:terminate(
                                              Terms, IndexState),
                        msg_store_clients = undefined }).

%% the only difference between purge and delete is that delete also
%% needs to delete everything that's been delivered and not ack'd.
delete_and_terminate(State) ->
    %% TODO: there is no need to interact with qi at all - which we do
    %% as part of 'purge' and 'remove_pending_ack', other than
    %% deleting it.
    {_PurgeCount, State1} = purge(State),
    State2 = #vqstate { index_state         = IndexState,
                        msg_store_clients   = {MSCStateP, MSCStateT} } =
        remove_pending_ack(false, State1),
    IndexState1 = rabbit_queue_index:delete_and_terminate(IndexState),
    case MSCStateP of
        undefined -> ok;
        _         -> rabbit_msg_store:client_delete_and_terminate(MSCStateP)
    end,
    rabbit_msg_store:client_delete_and_terminate(MSCStateT),
    a(State2 #vqstate { index_state       = IndexState1,
                        msg_store_clients = undefined }).

purge(State = #vqstate { q4                = Q4,
                         index_state       = IndexState,
                         msg_store_clients = MSCState,
                         len               = Len,
                         persistent_count  = PCount }) ->
    %% TODO: when there are no pending acks, which is a common case,
    %% we could simply wipe the qi instead of issuing delivers and
    %% acks for all the messages.
    {LensByStore, IndexState1} = remove_queue_entries(
                                   fun rabbit_misc:queue_fold/3, Q4,
                                   orddict:new(), IndexState, MSCState),
    {LensByStore1, State1 = #vqstate { q1                = Q1,
                                       index_state       = IndexState2,
                                       msg_store_clients = MSCState1 }} =
        purge_betas_and_deltas(LensByStore,
                               State #vqstate { q4          = queue:new(),
                                                index_state = IndexState1 }),
    {LensByStore2, IndexState3} = remove_queue_entries(
                                    fun rabbit_misc:queue_fold/3, Q1,
                                    LensByStore1, IndexState2, MSCState1),
    PCount1 = PCount - find_persistent_count(LensByStore2),
    {Len, a(State1 #vqstate { q1                = queue:new(),
                              index_state       = IndexState3,
                              len               = 0,
                              ram_msg_count     = 0,
                              ram_index_count   = 0,
                              persistent_count  = PCount1 })}.

publish(Msg, MsgProps, State) ->
    {_SeqId, State1} = publish(Msg, MsgProps, false, false, State),
    a(reduce_memory_use(State1)).

<<<<<<< HEAD
publish_delivered(false, #basic_message { id = MsgId },
                  #message_properties {
                    needs_confirming = NeedsConfirming },
=======
publish_delivered(false, #basic_message { guid = Guid },
                  #message_properties { needs_confirming = NeedsConfirming },
>>>>>>> 17571409
                  State = #vqstate { len = 0 }) ->
    case NeedsConfirming of
        true  -> blind_confirm(self(), gb_sets:singleton(MsgId));
        false -> ok
    end,
    {undefined, a(State)};
publish_delivered(true, Msg = #basic_message { is_persistent = IsPersistent,
                                               id = MsgId },
                  MsgProps = #message_properties {
                    needs_confirming = NeedsConfirming },
                  State = #vqstate { len              = 0,
                                     next_seq_id      = SeqId,
                                     out_counter      = OutCount,
                                     in_counter       = InCount,
                                     persistent_count = PCount,
                                     durable          = IsDurable,
                                     unconfirmed      = UC }) ->
    IsPersistent1 = IsDurable andalso IsPersistent,
    MsgStatus = (msg_status(IsPersistent1, SeqId, Msg, MsgProps))
        #msg_status { is_delivered = true },
    {MsgStatus1, State1} = maybe_write_to_disk(false, false, MsgStatus, State),
    State2 = record_pending_ack(m(MsgStatus1), State1),
    PCount1 = PCount + one_if(IsPersistent1),
    UC1 = gb_sets_maybe_insert(NeedsConfirming, MsgId, UC),
    {SeqId, a(reduce_memory_use(
                State2 #vqstate { next_seq_id      = SeqId    + 1,
                                  out_counter      = OutCount + 1,
                                  in_counter       = InCount  + 1,
                                  persistent_count = PCount1,
                                  unconfirmed      = UC1 }))}.

dropwhile(Pred, State) ->
    {_OkOrEmpty, State1} = dropwhile1(Pred, State),
    State1.

dropwhile1(Pred, State) ->
    internal_queue_out(
      fun(MsgStatus = #msg_status { msg_props = MsgProps }, State1) ->
              case Pred(MsgProps) of
                  true ->
                      {_, State2} = internal_fetch(false, MsgStatus, State1),
                      dropwhile1(Pred, State2);
                  false ->
                      %% message needs to go back into Q4 (or maybe go
                      %% in for the first time if it was loaded from
                      %% Q3). Also the msg contents might not be in
                      %% RAM, so read them in now
                      {MsgStatus1, State2 = #vqstate { q4 = Q4 }} =
                          read_msg(MsgStatus, State1),
                      {ok, State2 #vqstate {q4 = queue:in_r(MsgStatus1, Q4) }}
              end
      end, State).

fetch(AckRequired, State) ->
    internal_queue_out(
      fun(MsgStatus, State1) ->
              %% it's possible that the message wasn't read from disk
              %% at this point, so read it in.
              {MsgStatus1, State2} = read_msg(MsgStatus, State1),
              internal_fetch(AckRequired, MsgStatus1, State2)
      end, State).

internal_queue_out(Fun, State = #vqstate { q4 = Q4 }) ->
    case queue:out(Q4) of
        {empty, _Q4} ->
            case fetch_from_q3(State) of
                {empty, State1} = Result      -> a(State1), Result;
                {loaded, {MsgStatus, State1}} -> Fun(MsgStatus, State1)
            end;
        {{value, MsgStatus}, Q4a} ->
            Fun(MsgStatus, State #vqstate { q4 = Q4a })
    end.

read_msg(MsgStatus = #msg_status { msg           = undefined,
                                   msg_id        = MsgId,
                                   is_persistent = IsPersistent },
         State = #vqstate { ram_msg_count     = RamMsgCount,
                            msg_store_clients = MSCState}) ->
    {{ok, Msg = #basic_message {}}, MSCState1} =
        msg_store_read(MSCState, IsPersistent, MsgId),
    {MsgStatus #msg_status { msg = Msg },
     State #vqstate { ram_msg_count     = RamMsgCount + 1,
                      msg_store_clients = MSCState1 }};
read_msg(MsgStatus, State) ->
    {MsgStatus, State}.

internal_fetch(AckRequired, MsgStatus = #msg_status {
                              seq_id        = SeqId,
                              msg_id        = MsgId,
                              msg           = Msg,
                              is_persistent = IsPersistent,
                              is_delivered  = IsDelivered,
                              msg_on_disk   = MsgOnDisk,
                              index_on_disk = IndexOnDisk },
               State = #vqstate {ram_msg_count     = RamMsgCount,
                                 out_counter       = OutCount,
                                 index_state       = IndexState,
                                 msg_store_clients = MSCState,
                                 len               = Len,
                                 persistent_count  = PCount }) ->
    %% 1. Mark it delivered if necessary
    IndexState1 = maybe_write_delivered(
                    IndexOnDisk andalso not IsDelivered,
                    SeqId, IndexState),

    %% 2. Remove from msg_store and queue index, if necessary
    Rem = fun () ->
                  ok = msg_store_remove(MSCState, IsPersistent, [MsgId])
          end,
    Ack = fun () -> rabbit_queue_index:ack([SeqId], IndexState1) end,
    IndexState2 =
        case {AckRequired, MsgOnDisk, IndexOnDisk, IsPersistent} of
            {false, true, false,     _} -> Rem(), IndexState1;
            {false, true,  true,     _} -> Rem(), Ack();
            { true, true,  true, false} -> Ack();
            _                           -> IndexState1
        end,

    %% 3. If an ack is required, add something sensible to PA
    {AckTag, State1} = case AckRequired of
                           true  -> StateN = record_pending_ack(
                                               MsgStatus #msg_status {
                                                 is_delivered = true }, State),
                                    {SeqId, StateN};
                           false -> {undefined, State}
                       end,

    PCount1 = PCount - one_if(IsPersistent andalso not AckRequired),
    Len1 = Len - 1,
    RamMsgCount1 = RamMsgCount - one_if(Msg =/= undefined),

    {{Msg, IsDelivered, AckTag, Len1},
     a(State1 #vqstate { ram_msg_count    = RamMsgCount1,
                         out_counter      = OutCount + 1,
                         index_state      = IndexState2,
                         len              = Len1,
                         persistent_count = PCount1 })}.

ack(AckTags, State) ->
    a(ack(fun msg_store_remove/3,
          fun (_, State0) -> State0 end,
          AckTags, State)).

tx_publish(Txn, Msg = #basic_message { is_persistent = IsPersistent }, MsgProps,
           State = #vqstate { durable           = IsDurable,
                              msg_store_clients = MSCState }) ->
    Tx = #tx { pending_messages = Pubs } = lookup_tx(Txn),
    store_tx(Txn, Tx #tx { pending_messages = [{Msg, MsgProps} | Pubs] }),
    case IsPersistent andalso IsDurable of
        true  -> MsgStatus = msg_status(true, undefined, Msg, MsgProps),
                 #msg_status { msg_on_disk = true } =
                     maybe_write_msg_to_disk(false, MsgStatus, MSCState);
        false -> ok
    end,
    a(State).

tx_ack(Txn, AckTags, State) ->
    Tx = #tx { pending_acks = Acks } = lookup_tx(Txn),
    store_tx(Txn, Tx #tx { pending_acks = [AckTags | Acks] }),
    State.

tx_rollback(Txn, State = #vqstate { durable           = IsDurable,
                                    msg_store_clients = MSCState }) ->
    #tx { pending_acks = AckTags, pending_messages = Pubs } = lookup_tx(Txn),
    erase_tx(Txn),
    ok = case IsDurable of
             true  -> msg_store_remove(MSCState, true,
                                       persistent_msg_ids(Pubs));
             false -> ok
         end,
    {lists:append(AckTags), a(State)}.

tx_commit(Txn, Fun, MsgPropsFun,
          State = #vqstate { durable           = IsDurable,
                             msg_store_clients = MSCState }) ->
    #tx { pending_acks = AckTags, pending_messages = Pubs } = lookup_tx(Txn),
    erase_tx(Txn),
    AckTags1 = lists:append(AckTags),
    PersistentMsgIds = persistent_msg_ids(Pubs),
    HasPersistentPubs = PersistentMsgIds =/= [],
    {AckTags1,
     a(case IsDurable andalso HasPersistentPubs of
           true  -> ok = msg_store_sync(
                           MSCState, true, PersistentMsgIds,
                           msg_store_callback(PersistentMsgIds, Pubs, AckTags1,
                                              Fun, MsgPropsFun)),
                    State;
           false -> tx_commit_post_msg_store(HasPersistentPubs, Pubs, AckTags1,
                                             Fun, MsgPropsFun, State)
       end)}.

requeue(AckTags, MsgPropsFun, State) ->
    MsgPropsFun1 = fun (MsgProps) ->
                           (MsgPropsFun(MsgProps)) #message_properties {
                             needs_confirming = false }
                   end,
    a(reduce_memory_use(
        ack(fun msg_store_release/3,
            fun (#msg_status { msg = Msg, msg_props = MsgProps }, State1) ->
                    {_SeqId, State2} = publish(Msg, MsgPropsFun1(MsgProps),
                                               true, false, State1),
                    State2;
                ({IsPersistent, MsgId, MsgProps}, State1) ->
                    #vqstate { msg_store_clients = MSCState } = State1,
                    {{ok, Msg = #basic_message{}}, MSCState1} =
                        msg_store_read(MSCState, IsPersistent, MsgId),
                    State2 = State1 #vqstate { msg_store_clients = MSCState1 },
                    {_SeqId, State3} = publish(Msg, MsgPropsFun1(MsgProps),
                                               true, true, State2),
                    State3
            end,
            AckTags, State))).

len(#vqstate { len = Len }) -> Len.

is_empty(State) -> 0 == len(State).

set_ram_duration_target(
  DurationTarget, State = #vqstate {
                    rates     = #rates { avg_egress  = AvgEgressRate,
                                         avg_ingress = AvgIngressRate },
                    ack_rates = #rates { avg_egress  = AvgAckEgressRate,
                                         avg_ingress = AvgAckIngressRate },
                    target_ram_count = TargetRamCount }) ->
    Rate =
        AvgEgressRate + AvgIngressRate + AvgAckEgressRate + AvgAckIngressRate,
    TargetRamCount1 =
        case DurationTarget of
            infinity  -> infinity;
            _         -> trunc(DurationTarget * Rate) %% msgs = sec * msgs/sec
        end,
    State1 = State #vqstate { target_ram_count = TargetRamCount1 },
    a(case TargetRamCount1 == infinity orelse
          (TargetRamCount =/= infinity andalso
           TargetRamCount1 >= TargetRamCount) of
          true  -> State1;
          false -> reduce_memory_use(State1)
      end).

ram_duration(State = #vqstate {
               rates              = #rates { timestamp = Timestamp,
                                             egress    = Egress,
                                             ingress   = Ingress } = Rates,
               ack_rates          = #rates { timestamp = AckTimestamp,
                                             egress    = AckEgress,
                                             ingress   = AckIngress } = ARates,
               in_counter         = InCount,
               out_counter        = OutCount,
               ack_in_counter     = AckInCount,
               ack_out_counter    = AckOutCount,
               ram_msg_count      = RamMsgCount,
               ram_msg_count_prev = RamMsgCountPrev,
               ram_ack_index      = RamAckIndex,
               ram_ack_count_prev = RamAckCountPrev }) ->
    Now = now(),
    {AvgEgressRate,   Egress1} = update_rate(Now, Timestamp, OutCount, Egress),
    {AvgIngressRate, Ingress1} = update_rate(Now, Timestamp, InCount, Ingress),

    {AvgAckEgressRate,   AckEgress1} =
        update_rate(Now, AckTimestamp, AckOutCount, AckEgress),
    {AvgAckIngressRate, AckIngress1} =
        update_rate(Now, AckTimestamp, AckInCount, AckIngress),

    RamAckCount = gb_trees:size(RamAckIndex),

    Duration = %% msgs+acks / (msgs+acks/sec) == sec
        case (AvgEgressRate == 0 andalso AvgIngressRate == 0 andalso
              AvgAckEgressRate == 0 andalso AvgAckIngressRate == 0) of
            true  -> infinity;
            false -> (RamMsgCountPrev + RamMsgCount +
                          RamAckCount + RamAckCountPrev) /
                         (4 * (AvgEgressRate + AvgIngressRate +
                                   AvgAckEgressRate + AvgAckIngressRate))
        end,

    {Duration, State #vqstate {
                 rates              = Rates #rates {
                                        egress      = Egress1,
                                        ingress     = Ingress1,
                                        avg_egress  = AvgEgressRate,
                                        avg_ingress = AvgIngressRate,
                                        timestamp   = Now },
                 ack_rates          = ARates #rates {
                                        egress      = AckEgress1,
                                        ingress     = AckIngress1,
                                        avg_egress  = AvgAckEgressRate,
                                        avg_ingress = AvgAckIngressRate,
                                        timestamp   = Now },
                 in_counter         = 0,
                 out_counter        = 0,
                 ack_in_counter     = 0,
                 ack_out_counter    = 0,
                 ram_msg_count_prev = RamMsgCount,
                 ram_ack_count_prev = RamAckCount }}.

needs_idle_timeout(State = #vqstate { on_sync = OnSync }) ->
    case {OnSync, needs_index_sync(State)} of
        {?BLANK_SYNC, false} ->
            {Res, _State} = reduce_memory_use(
                              fun (_Quota, State1) -> {0, State1} end,
                              fun (_Quota, State1) -> State1 end,
                              fun (State1)         -> State1 end,
                              fun (_Quota, State1) -> {0, State1} end,
                              State),
            Res;
        _ ->
            true
    end.

idle_timeout(State) ->
    a(reduce_memory_use(confirm_commit_index(tx_commit_index(State)))).

handle_pre_hibernate(State = #vqstate { index_state = IndexState }) ->
    State #vqstate { index_state = rabbit_queue_index:flush(IndexState) }.

status(#vqstate {
          q1 = Q1, q2 = Q2, delta = Delta, q3 = Q3, q4 = Q4,
          len              = Len,
          pending_ack      = PA,
          ram_ack_index    = RAI,
          on_sync          = #sync { funs = From },
          target_ram_count = TargetRamCount,
          ram_msg_count    = RamMsgCount,
          ram_index_count  = RamIndexCount,
          next_seq_id      = NextSeqId,
          persistent_count = PersistentCount,
          rates            = #rates { avg_egress  = AvgEgressRate,
                                      avg_ingress = AvgIngressRate },
          ack_rates        = #rates { avg_egress  = AvgAckEgressRate,
                                      avg_ingress = AvgAckIngressRate } }) ->
    [ {q1                  , queue:len(Q1)},
      {q2                  , bpqueue:len(Q2)},
      {delta               , Delta},
      {q3                  , bpqueue:len(Q3)},
      {q4                  , queue:len(Q4)},
      {len                 , Len},
      {pending_acks        , dict:size(PA)},
      {outstanding_txns    , length(From)},
      {target_ram_count    , TargetRamCount},
      {ram_msg_count       , RamMsgCount},
      {ram_ack_count       , gb_trees:size(RAI)},
      {ram_index_count     , RamIndexCount},
      {next_seq_id         , NextSeqId},
      {persistent_count    , PersistentCount},
      {avg_ingress_rate    , AvgIngressRate},
      {avg_egress_rate     , AvgEgressRate},
      {avg_ack_ingress_rate, AvgAckIngressRate},
      {avg_ack_egress_rate , AvgAckEgressRate} ].

%%----------------------------------------------------------------------------
%% Minor helpers
%%----------------------------------------------------------------------------

a(State = #vqstate { q1 = Q1, q2 = Q2, delta = Delta, q3 = Q3, q4 = Q4,
                     len                  = Len,
                     persistent_count     = PersistentCount,
                     ram_msg_count        = RamMsgCount,
                     ram_index_count      = RamIndexCount }) ->
    E1 = queue:is_empty(Q1),
    E2 = bpqueue:is_empty(Q2),
    ED = Delta#delta.count == 0,
    E3 = bpqueue:is_empty(Q3),
    E4 = queue:is_empty(Q4),
    LZ = Len == 0,

    true = E1 or not E3,
    true = E2 or not ED,
    true = ED or not E3,
    true = LZ == (E3 and E4),

    true = Len             >= 0,
    true = PersistentCount >= 0,
    true = RamMsgCount     >= 0,
    true = RamIndexCount   >= 0,

    State.

m(MsgStatus = #msg_status { msg           = Msg,
                            is_persistent = IsPersistent,
                            msg_on_disk   = MsgOnDisk,
                            index_on_disk = IndexOnDisk }) ->
    true = (not IsPersistent) or IndexOnDisk,
    true = (not IndexOnDisk) or MsgOnDisk,
    true = (Msg =/= undefined) or MsgOnDisk,

    MsgStatus.

one_if(true ) -> 1;
one_if(false) -> 0.

cons_if(true,   E, L) -> [E | L];
cons_if(false, _E, L) -> L.

gb_sets_maybe_insert(false, _Val, Set) -> Set;
%% when requeueing, we re-add a msg_id to the unconfirmed set
gb_sets_maybe_insert(true,  Val,  Set) -> gb_sets:add(Val, Set).

msg_status(IsPersistent, SeqId, Msg = #basic_message { id = MsgId },
           MsgProps) ->
    #msg_status { seq_id = SeqId, msg_id = MsgId, msg = Msg,
                  is_persistent = IsPersistent, is_delivered = false,
                  msg_on_disk = false, index_on_disk = false,
                  msg_props = MsgProps }.

with_msg_store_state({MSCStateP, MSCStateT},  true, Fun) ->
    {Result, MSCStateP1} = Fun(MSCStateP),
    {Result, {MSCStateP1, MSCStateT}};
with_msg_store_state({MSCStateP, MSCStateT}, false, Fun) ->
    {Result, MSCStateT1} = Fun(MSCStateT),
    {Result, {MSCStateP, MSCStateT1}}.

with_immutable_msg_store_state(MSCState, IsPersistent, Fun) ->
    {Res, MSCState} = with_msg_store_state(MSCState, IsPersistent,
                                           fun (MSCState1) ->
                                                   {Fun(MSCState1), MSCState1}
                                           end),
    Res.

msg_store_client_init(MsgStore, MsgOnDiskFun) ->
    msg_store_client_init(MsgStore, rabbit_guid:guid(), MsgOnDiskFun).

msg_store_client_init(MsgStore, Ref, MsgOnDiskFun) ->
    rabbit_msg_store:client_init(
      MsgStore, Ref, MsgOnDiskFun,
      msg_store_close_fds_fun(MsgStore =:= ?PERSISTENT_MSG_STORE)).

msg_store_write(MSCState, IsPersistent, MsgId, Msg) ->
    with_immutable_msg_store_state(
      MSCState, IsPersistent,
      fun (MSCState1) -> rabbit_msg_store:write(MsgId, Msg, MSCState1) end).

msg_store_read(MSCState, IsPersistent, MsgId) ->
    with_msg_store_state(
      MSCState, IsPersistent,
      fun (MSCState1) -> rabbit_msg_store:read(MsgId, MSCState1) end).

msg_store_remove(MSCState, IsPersistent, MsgIds) ->
    with_immutable_msg_store_state(
      MSCState, IsPersistent,
      fun (MCSState1) -> rabbit_msg_store:remove(MsgIds, MCSState1) end).

msg_store_release(MSCState, IsPersistent, MsgIds) ->
    with_immutable_msg_store_state(
      MSCState, IsPersistent,
      fun (MCSState1) -> rabbit_msg_store:release(MsgIds, MCSState1) end).

msg_store_sync(MSCState, IsPersistent, MsgIds, Fun) ->
    with_immutable_msg_store_state(
      MSCState, IsPersistent,
      fun (MSCState1) -> rabbit_msg_store:sync(MsgIds, Fun, MSCState1) end).

msg_store_close_fds(MSCState, IsPersistent) ->
    with_msg_store_state(
      MSCState, IsPersistent,
      fun (MSCState1) -> rabbit_msg_store:close_all_indicated(MSCState1) end).

msg_store_close_fds_fun(IsPersistent) ->
    Self = self(),
    fun () ->
            rabbit_amqqueue:maybe_run_queue_via_backing_queue_async(
              Self,
              fun (State = #vqstate { msg_store_clients = MSCState }) ->
                      {ok, MSCState1} =
                          msg_store_close_fds(MSCState, IsPersistent),
                      {[], State #vqstate { msg_store_clients = MSCState1 }}
              end)
    end.

maybe_write_delivered(false, _SeqId, IndexState) ->
    IndexState;
maybe_write_delivered(true, SeqId, IndexState) ->
    rabbit_queue_index:deliver([SeqId], IndexState).

lookup_tx(Txn) -> case get({txn, Txn}) of
                      undefined -> #tx { pending_messages = [],
                                         pending_acks     = [] };
                      V         -> V
                  end.

store_tx(Txn, Tx) -> put({txn, Txn}, Tx).

erase_tx(Txn) -> erase({txn, Txn}).

persistent_msg_ids(Pubs) ->
    [MsgId || {#basic_message { id            = MsgId,
                                is_persistent = true }, _MsgProps} <- Pubs].

betas_from_index_entries(List, TransientThreshold, IndexState) ->
    {Filtered, Delivers, Acks} =
        lists:foldr(
          fun ({MsgId, SeqId, MsgProps, IsPersistent, IsDelivered},
               {Filtered1, Delivers1, Acks1}) ->
                  case SeqId < TransientThreshold andalso not IsPersistent of
                      true  -> {Filtered1,
                                cons_if(not IsDelivered, SeqId, Delivers1),
                                [SeqId | Acks1]};
                      false -> {[m(#msg_status { msg           = undefined,
                                                 msg_id        = MsgId,
                                                 seq_id        = SeqId,
                                                 is_persistent = IsPersistent,
                                                 is_delivered  = IsDelivered,
                                                 msg_on_disk   = true,
                                                 index_on_disk = true,
                                                 msg_props     = MsgProps
                                               }) | Filtered1],
                                Delivers1,
                                Acks1}
                  end
          end, {[], [], []}, List),
    {bpqueue:from_list([{true, Filtered}]),
     rabbit_queue_index:ack(Acks,
                            rabbit_queue_index:deliver(Delivers, IndexState))}.

%% the first arg is the older delta
combine_deltas(?BLANK_DELTA_PATTERN(X), ?BLANK_DELTA_PATTERN(Y)) ->
    ?BLANK_DELTA;
combine_deltas(?BLANK_DELTA_PATTERN(X), #delta { start_seq_id = Start,
                                                 count        = Count,
                                                 end_seq_id   = End } = B) ->
    true = Start + Count =< End, %% ASSERTION
    B;
combine_deltas(#delta { start_seq_id = Start,
                        count        = Count,
                        end_seq_id   = End } = A, ?BLANK_DELTA_PATTERN(Y)) ->
    true = Start + Count =< End, %% ASSERTION
    A;
combine_deltas(#delta { start_seq_id = StartLow,
                        count        = CountLow,
                        end_seq_id   = EndLow },
               #delta { start_seq_id = StartHigh,
                        count        = CountHigh,
                        end_seq_id   = EndHigh }) ->
    Count = CountLow + CountHigh,
    true = (StartLow =< StartHigh) %% ASSERTIONS
        andalso ((StartLow + CountLow) =< EndLow)
        andalso ((StartHigh + CountHigh) =< EndHigh)
        andalso ((StartLow + Count) =< EndHigh),
    #delta { start_seq_id = StartLow, count = Count, end_seq_id = EndHigh }.

beta_fold(Fun, Init, Q) ->
    bpqueue:foldr(fun (_Prefix, Value, Acc) -> Fun(Value, Acc) end, Init, Q).

update_rate(Now, Then, Count, {OThen, OCount}) ->
    %% avg over the current period and the previous
    {1000000.0 * (Count + OCount) / timer:now_diff(Now, OThen), {Then, Count}}.

%%----------------------------------------------------------------------------
%% Internal major helpers for Public API
%%----------------------------------------------------------------------------

init(IsDurable, IndexState, DeltaCount, Terms,
     PersistentClient, TransientClient) ->
    {LowSeqId, NextSeqId, IndexState1} = rabbit_queue_index:bounds(IndexState),

    DeltaCount1 = proplists:get_value(persistent_count, Terms, DeltaCount),
    Delta = case DeltaCount1 == 0 andalso DeltaCount /= undefined of
                true  -> ?BLANK_DELTA;
                false -> #delta { start_seq_id = LowSeqId,
                                  count        = DeltaCount1,
                                  end_seq_id   = NextSeqId }
            end,
    Now = now(),
    State = #vqstate {
      q1                  = queue:new(),
      q2                  = bpqueue:new(),
      delta               = Delta,
      q3                  = bpqueue:new(),
      q4                  = queue:new(),
      next_seq_id         = NextSeqId,
      pending_ack         = dict:new(),
      ram_ack_index       = gb_trees:empty(),
      index_state         = IndexState1,
      msg_store_clients   = {PersistentClient, TransientClient},
      on_sync             = ?BLANK_SYNC,
      durable             = IsDurable,
      transient_threshold = NextSeqId,

      len                 = DeltaCount1,
      persistent_count    = DeltaCount1,

      target_ram_count    = infinity,
      ram_msg_count       = 0,
      ram_msg_count_prev  = 0,
      ram_ack_count_prev  = 0,
      ram_index_count     = 0,
      out_counter         = 0,
      in_counter          = 0,
      rates               = blank_rate(Now, DeltaCount1),
      msgs_on_disk        = gb_sets:new(),
      msg_indices_on_disk = gb_sets:new(),
      unconfirmed         = gb_sets:new(),
      ack_out_counter     = 0,
      ack_in_counter      = 0,
      ack_rates           = blank_rate(Now, 0) },
    a(maybe_deltas_to_betas(State)).

blank_rate(Timestamp, IngressLength) ->
    #rates { egress      = {Timestamp, 0},
             ingress     = {Timestamp, IngressLength},
             avg_egress  = 0.0,
             avg_ingress = 0.0,
             timestamp   = Timestamp }.

msg_store_callback(PersistentMsgIds, Pubs, AckTags, Fun, MsgPropsFun) ->
    Self = self(),
    F = fun () -> rabbit_amqqueue:maybe_run_queue_via_backing_queue(
                    Self, fun (StateN) -> {[], tx_commit_post_msg_store(
                                                 true, Pubs, AckTags,
                                                 Fun, MsgPropsFun, StateN)}
                          end)
        end,
    fun () -> spawn(fun () -> ok = rabbit_misc:with_exit_handler(
                                     fun () -> remove_persistent_messages(
                                                 PersistentMsgIds)
                                     end, F)
                    end)
    end.

remove_persistent_messages(MsgIds) ->
    PersistentClient = msg_store_client_init(?PERSISTENT_MSG_STORE, undefined),
    ok = rabbit_msg_store:remove(MsgIds, PersistentClient),
    rabbit_msg_store:client_delete_and_terminate(PersistentClient).

tx_commit_post_msg_store(HasPersistentPubs, Pubs, AckTags, Fun, MsgPropsFun,
                         State = #vqstate {
                           on_sync     = OnSync = #sync {
                                           acks_persistent = SPAcks,
                                           acks_all        = SAcks,
                                           pubs            = SPubs,
                                           funs            = SFuns },
                           pending_ack = PA,
                           durable     = IsDurable }) ->
    PersistentAcks =
        case IsDurable of
            true  -> [AckTag || AckTag <- AckTags,
                                case dict:fetch(AckTag, PA) of
                                    #msg_status {} ->
                                        false;
                                    {IsPersistent, _MsgId, _MsgProps} ->
                                        IsPersistent
                                end];
            false -> []
        end,
    case IsDurable andalso (HasPersistentPubs orelse PersistentAcks =/= []) of
        true  -> State #vqstate {
                   on_sync = #sync {
                     acks_persistent = [PersistentAcks | SPAcks],
                     acks_all        = [AckTags | SAcks],
                     pubs            = [{MsgPropsFun, Pubs} | SPubs],
                     funs            = [Fun | SFuns] }};
        false -> State1 = tx_commit_index(
                            State #vqstate {
                              on_sync = #sync {
                                acks_persistent = [],
                                acks_all        = [AckTags],
                                pubs            = [{MsgPropsFun, Pubs}],
                                funs            = [Fun] } }),
                 State1 #vqstate { on_sync = OnSync }
    end.

tx_commit_index(State = #vqstate { on_sync = ?BLANK_SYNC }) ->
    State;
tx_commit_index(State = #vqstate { on_sync = #sync {
                                     acks_persistent = SPAcks,
                                     acks_all        = SAcks,
                                     pubs            = SPubs,
                                     funs            = SFuns },
                                   durable = IsDurable }) ->
    PAcks = lists:append(SPAcks),
    Acks  = lists:append(SAcks),
    Pubs  = [{Msg, Fun(MsgProps)} || {Fun, PubsN}    <- lists:reverse(SPubs),
                                     {Msg, MsgProps} <- lists:reverse(PubsN)],
    {SeqIds, State1 = #vqstate { index_state = IndexState }} =
        lists:foldl(
          fun ({Msg = #basic_message { is_persistent = IsPersistent },
                MsgProps},
               {SeqIdsAcc, State2}) ->
                  IsPersistent1 = IsDurable andalso IsPersistent,
                  {SeqId, State3} =
                      publish(Msg, MsgProps, false, IsPersistent1, State2),
                  {cons_if(IsPersistent1, SeqId, SeqIdsAcc), State3}
          end, {PAcks, ack(Acks, State)}, Pubs),
    IndexState1 = rabbit_queue_index:sync(SeqIds, IndexState),
    [ Fun() || Fun <- lists:reverse(SFuns) ],
    reduce_memory_use(
      State1 #vqstate { index_state = IndexState1, on_sync = ?BLANK_SYNC }).

purge_betas_and_deltas(LensByStore,
                       State = #vqstate { q3                = Q3,
                                          index_state       = IndexState,
                                          msg_store_clients = MSCState }) ->
    case bpqueue:is_empty(Q3) of
        true  -> {LensByStore, State};
        false -> {LensByStore1, IndexState1} =
                     remove_queue_entries(fun beta_fold/3, Q3,
                                          LensByStore, IndexState, MSCState),
                 purge_betas_and_deltas(LensByStore1,
                                        maybe_deltas_to_betas(
                                          State #vqstate {
                                            q3          = bpqueue:new(),
                                            index_state = IndexState1 }))
    end.

remove_queue_entries(Fold, Q, LensByStore, IndexState, MSCState) ->
    {MsgIdsByStore, Delivers, Acks} =
        Fold(fun remove_queue_entries1/2, {orddict:new(), [], []}, Q),
    ok = orddict:fold(fun (IsPersistent, MsgIds, ok) ->
                              msg_store_remove(MSCState, IsPersistent, MsgIds)
                      end, ok, MsgIdsByStore),
    {sum_msg_ids_by_store_to_len(LensByStore, MsgIdsByStore),
     rabbit_queue_index:ack(Acks,
                            rabbit_queue_index:deliver(Delivers, IndexState))}.

remove_queue_entries1(
  #msg_status { msg_id = MsgId, seq_id = SeqId,
                is_delivered = IsDelivered, msg_on_disk = MsgOnDisk,
                index_on_disk = IndexOnDisk, is_persistent = IsPersistent },
  {MsgIdsByStore, Delivers, Acks}) ->
    {case MsgOnDisk of
         true  -> rabbit_misc:orddict_cons(IsPersistent, MsgId, MsgIdsByStore);
         false -> MsgIdsByStore
     end,
     cons_if(IndexOnDisk andalso not IsDelivered, SeqId, Delivers),
     cons_if(IndexOnDisk, SeqId, Acks)}.

sum_msg_ids_by_store_to_len(LensByStore, MsgIdsByStore) ->
    orddict:fold(
      fun (IsPersistent, MsgIds, LensByStore1) ->
              orddict:update_counter(IsPersistent, length(MsgIds), LensByStore1)
      end, LensByStore, MsgIdsByStore).

%%----------------------------------------------------------------------------
%% Internal gubbins for publishing
%%----------------------------------------------------------------------------

publish(Msg = #basic_message { is_persistent = IsPersistent, id = MsgId },
        MsgProps = #message_properties { needs_confirming = NeedsConfirming },
        IsDelivered, MsgOnDisk,
        State = #vqstate { q1 = Q1, q3 = Q3, q4 = Q4,
                           next_seq_id      = SeqId,
                           len              = Len,
                           in_counter       = InCount,
                           persistent_count = PCount,
                           durable          = IsDurable,
                           ram_msg_count    = RamMsgCount,
                           unconfirmed      = UC }) ->
    IsPersistent1 = IsDurable andalso IsPersistent,
    MsgStatus = (msg_status(IsPersistent1, SeqId, Msg, MsgProps))
        #msg_status { is_delivered = IsDelivered, msg_on_disk = MsgOnDisk},
    {MsgStatus1, State1} = maybe_write_to_disk(false, false, MsgStatus, State),
    State2 = case bpqueue:is_empty(Q3) of
                 false -> State1 #vqstate { q1 = queue:in(m(MsgStatus1), Q1) };
                 true  -> State1 #vqstate { q4 = queue:in(m(MsgStatus1), Q4) }
             end,
    PCount1 = PCount + one_if(IsPersistent1),
    UC1 = gb_sets_maybe_insert(NeedsConfirming, MsgId, UC),
    {SeqId, State2 #vqstate { next_seq_id      = SeqId   + 1,
                              len              = Len     + 1,
                              in_counter       = InCount + 1,
                              persistent_count = PCount1,
                              ram_msg_count    = RamMsgCount + 1,
                              unconfirmed      = UC1 }}.

maybe_write_msg_to_disk(_Force, MsgStatus = #msg_status {
                                  msg_on_disk = true }, _MSCState) ->
    MsgStatus;
maybe_write_msg_to_disk(Force, MsgStatus = #msg_status {
                                 msg = Msg, msg_id = MsgId,
                                 is_persistent = IsPersistent }, MSCState)
  when Force orelse IsPersistent ->
    Msg1 = Msg #basic_message {
             %% don't persist any recoverable decoded properties
             content = rabbit_binary_parser:clear_decoded_content(
                         Msg #basic_message.content)},
    ok = msg_store_write(MSCState, IsPersistent, MsgId, Msg1),
    MsgStatus #msg_status { msg_on_disk = true };
maybe_write_msg_to_disk(_Force, MsgStatus, _MSCState) ->
    MsgStatus.

maybe_write_index_to_disk(_Force, MsgStatus = #msg_status {
                                    index_on_disk = true }, IndexState) ->
    true = MsgStatus #msg_status.msg_on_disk, %% ASSERTION
    {MsgStatus, IndexState};
maybe_write_index_to_disk(Force, MsgStatus = #msg_status {
                                   msg_id        = MsgId,
                                   seq_id        = SeqId,
                                   is_persistent = IsPersistent,
                                   is_delivered  = IsDelivered,
                                   msg_props     = MsgProps}, IndexState)
  when Force orelse IsPersistent ->
    true = MsgStatus #msg_status.msg_on_disk, %% ASSERTION
    IndexState1 = rabbit_queue_index:publish(
                    MsgId, SeqId, MsgProps, IsPersistent, IndexState),
    {MsgStatus #msg_status { index_on_disk = true },
     maybe_write_delivered(IsDelivered, SeqId, IndexState1)};
maybe_write_index_to_disk(_Force, MsgStatus, IndexState) ->
    {MsgStatus, IndexState}.

maybe_write_to_disk(ForceMsg, ForceIndex, MsgStatus,
                    State = #vqstate { index_state       = IndexState,
                                       msg_store_clients = MSCState }) ->
    MsgStatus1 = maybe_write_msg_to_disk(ForceMsg, MsgStatus, MSCState),
    {MsgStatus2, IndexState1} =
        maybe_write_index_to_disk(ForceIndex, MsgStatus1, IndexState),
    {MsgStatus2, State #vqstate { index_state = IndexState1 }}.

%%----------------------------------------------------------------------------
%% Internal gubbins for acks
%%----------------------------------------------------------------------------

record_pending_ack(#msg_status { seq_id        = SeqId,
                                 msg_id        = MsgId,
                                 is_persistent = IsPersistent,
                                 msg_on_disk   = MsgOnDisk,
                                 msg_props     = MsgProps } = MsgStatus,
                   State = #vqstate { pending_ack     = PA,
                                      ram_ack_index   = RAI,
                                      ack_in_counter  = AckInCount}) ->
    {AckEntry, RAI1} =
        case MsgOnDisk of
            true  -> {{IsPersistent, MsgId, MsgProps}, RAI};
            false -> {MsgStatus, gb_trees:insert(SeqId, MsgId, RAI)}
        end,
    PA1 = dict:store(SeqId, AckEntry, PA),
    State #vqstate { pending_ack    = PA1,
                     ram_ack_index  = RAI1,
                     ack_in_counter = AckInCount + 1}.

remove_pending_ack(KeepPersistent,
                   State = #vqstate { pending_ack       = PA,
                                      index_state       = IndexState,
                                      msg_store_clients = MSCState }) ->
    {PersistentSeqIds, MsgIdsByStore} =
        dict:fold(fun accumulate_ack/3, accumulate_ack_init(), PA),
    State1 = State #vqstate { pending_ack   = dict:new(),
                              ram_ack_index = gb_trees:empty() },
    case KeepPersistent of
        true  -> case orddict:find(false, MsgIdsByStore) of
                     error        -> State1;
                     {ok, MsgIds} -> ok = msg_store_remove(MSCState, false,
                                                           MsgIds),
                                    State1
                 end;
        false -> IndexState1 =
                     rabbit_queue_index:ack(PersistentSeqIds, IndexState),
                 [ok = msg_store_remove(MSCState, IsPersistent, MsgIds)
                  || {IsPersistent, MsgIds} <- orddict:to_list(MsgIdsByStore)],
                 State1 #vqstate { index_state = IndexState1 }
    end.

ack(_MsgStoreFun, _Fun, [], State) ->
    State;
ack(MsgStoreFun, Fun, AckTags, State) ->
    {{PersistentSeqIds, MsgIdsByStore},
     State1 = #vqstate { index_state       = IndexState,
                         msg_store_clients = MSCState,
                         persistent_count  = PCount,
                         ack_out_counter   = AckOutCount }} =
        lists:foldl(
          fun (SeqId, {Acc, State2 = #vqstate { pending_ack   = PA,
                                                ram_ack_index = RAI }}) ->
                  AckEntry = dict:fetch(SeqId, PA),
                  {accumulate_ack(SeqId, AckEntry, Acc),
                   Fun(AckEntry, State2 #vqstate {
                                   pending_ack   = dict:erase(SeqId, PA),
                                   ram_ack_index =
                                       gb_trees:delete_any(SeqId, RAI)})}
          end, {accumulate_ack_init(), State}, AckTags),
    IndexState1 = rabbit_queue_index:ack(PersistentSeqIds, IndexState),
    [ok = MsgStoreFun(MSCState, IsPersistent, MsgIds)
     || {IsPersistent, MsgIds} <- orddict:to_list(MsgIdsByStore)],
    PCount1 = PCount - find_persistent_count(sum_msg_ids_by_store_to_len(
                                               orddict:new(), MsgIdsByStore)),
    State1 #vqstate { index_state      = IndexState1,
                      persistent_count = PCount1,
                      ack_out_counter  = AckOutCount + length(AckTags) }.

accumulate_ack_init() -> {[], orddict:new()}.

accumulate_ack(_SeqId, #msg_status { is_persistent = false, %% ASSERTIONS
                                     msg_on_disk   = false,
                                     index_on_disk = false },
<<<<<<< HEAD
              {PersistentSeqIdsAcc, MsgIdsByStore}) ->
    {PersistentSeqIdsAcc, MsgIdsByStore};
accumulate_ack(SeqId, {IsPersistent, MsgId, _MsgProps},
               {PersistentSeqIdsAcc, MsgIdsByStore}) ->
=======
               {PersistentSeqIdsAcc, GuidsByStore}) ->
    {PersistentSeqIdsAcc, GuidsByStore};
accumulate_ack(SeqId, {IsPersistent, Guid, _MsgProps},
               {PersistentSeqIdsAcc, GuidsByStore}) ->
>>>>>>> 17571409
    {cons_if(IsPersistent, SeqId, PersistentSeqIdsAcc),
     rabbit_misc:orddict_cons(IsPersistent, MsgId, MsgIdsByStore)}.

find_persistent_count(LensByStore) ->
    case orddict:find(true, LensByStore) of
        error     -> 0;
        {ok, Len} -> Len
    end.

%%----------------------------------------------------------------------------
%% Internal plumbing for confirms (aka publisher acks)
%%----------------------------------------------------------------------------

confirm_commit_index(State = #vqstate { index_state = IndexState }) ->
    case needs_index_sync(State) of
        true  -> State #vqstate {
                   index_state = rabbit_queue_index:sync(IndexState) };
        false -> State
    end.

remove_confirms(MsgIdSet, State = #vqstate { msgs_on_disk        = MOD,
                                            msg_indices_on_disk = MIOD,
                                            unconfirmed         = UC }) ->
    State #vqstate { msgs_on_disk        = gb_sets:difference(MOD,  MsgIdSet),
                     msg_indices_on_disk = gb_sets:difference(MIOD, MsgIdSet),
                     unconfirmed         = gb_sets:difference(UC,   MsgIdSet) }.

needs_index_sync(#vqstate { msg_indices_on_disk = MIOD,
                            unconfirmed = UC }) ->
    %% If UC is empty then by definition, MIOD and MOD are also empty
    %% and there's nothing that can be pending a sync.

    %% If UC is not empty, then we want to find is_empty(UC - MIOD),
    %% but the subtraction can be expensive. Thus instead, we test to
    %% see if UC is a subset of MIOD. This can only be the case if
    %% MIOD == UC, which would indicate that every message in UC is
    %% also in MIOD and is thus _all_ pending on a msg_store sync, not
    %% on a qi sync. Thus the negation of this is sufficient. Because
    %% is_subset is short circuiting, this is more efficient than the
    %% subtraction.
    not (gb_sets:is_empty(UC) orelse gb_sets:is_subset(UC, MIOD)).

msgs_confirmed(MsgIdSet, State) ->
    {gb_sets:to_list(MsgIdSet), remove_confirms(MsgIdSet, State)}.

blind_confirm(QPid, MsgIdSet) ->
    rabbit_amqqueue:maybe_run_queue_via_backing_queue_async(
      QPid, fun (State) -> msgs_confirmed(MsgIdSet, State) end).

msgs_written_to_disk(QPid, MsgIdSet, removed) ->
    blind_confirm(QPid, MsgIdSet);
msgs_written_to_disk(QPid, MsgIdSet, written) ->
    rabbit_amqqueue:maybe_run_queue_via_backing_queue_async(
      QPid, fun (State = #vqstate { msgs_on_disk        = MOD,
                                    msg_indices_on_disk = MIOD,
                                    unconfirmed         = UC }) ->
                    Written = gb_sets:intersection(UC, MsgIdSet),
                    msgs_confirmed(gb_sets:intersection(MsgIdSet, MIOD),
                                   State #vqstate {
                                     msgs_on_disk =
                                         gb_sets:union(MOD, Written) })
            end).

msg_indices_written_to_disk(QPid, MsgIdSet) ->
    rabbit_amqqueue:maybe_run_queue_via_backing_queue_async(
      QPid, fun (State = #vqstate { msgs_on_disk        = MOD,
                                    msg_indices_on_disk = MIOD,
                                    unconfirmed         = UC }) ->
                    Written = gb_sets:intersection(UC, MsgIdSet),
                    msgs_confirmed(gb_sets:intersection(MsgIdSet, MOD),
                                   State #vqstate {
                                     msg_indices_on_disk =
                                         gb_sets:union(MIOD, Written) })
            end).

%%----------------------------------------------------------------------------
%% Phase changes
%%----------------------------------------------------------------------------

%% Determine whether a reduction in memory use is necessary, and call
%% functions to perform the required phase changes. The function can
%% also be used to just do the former, by passing in dummy phase
%% change functions.
%%
%% The function does not report on any needed beta->delta conversions,
%% though the conversion function for that is called as necessary. The
%% reason is twofold. Firstly, this is safe because the conversion is
%% only ever necessary just after a transition to a
%% target_ram_count of zero or after an incremental alpha->beta
%% conversion. In the former case the conversion is performed straight
%% away (i.e. any betas present at the time are converted to deltas),
%% and in the latter case the need for a conversion is flagged up
%% anyway. Secondly, this is necessary because we do not have a
%% precise and cheap predicate for determining whether a beta->delta
%% conversion is necessary - due to the complexities of retaining up
%% one segment's worth of messages in q3 - and thus would risk
%% perpetually reporting the need for a conversion when no such
%% conversion is needed. That in turn could cause an infinite loop.
reduce_memory_use(_AlphaBetaFun, _BetaGammaFun, _BetaDeltaFun, _AckFun,
                  State = #vqstate {target_ram_count = infinity}) ->
    {false, State};
reduce_memory_use(AlphaBetaFun, BetaGammaFun, BetaDeltaFun, AckFun,
                  State = #vqstate {
                    ram_ack_index    = RamAckIndex,
                    ram_msg_count    = RamMsgCount,
                    target_ram_count = TargetRamCount,
                    rates            = #rates { avg_ingress = AvgIngress,
                                                avg_egress  = AvgEgress },
                    ack_rates        = #rates { avg_ingress = AvgAckIngress,
                                                avg_egress  = AvgAckEgress }
                   }) ->

    {Reduce, State1} =
        case chunk_size(RamMsgCount + gb_trees:size(RamAckIndex),
                        TargetRamCount) of
            0  -> {false, State};
            %% Reduce memory of pending acks and alphas. The order is
            %% determined based on which is growing faster. Whichever
            %% comes second may very well get a quota of 0 if the
            %% first manages to push out the max number of messages.
            S1 -> {_, State2} =
                      lists:foldl(fun (ReduceFun, {QuotaN, StateN}) ->
                                          ReduceFun(QuotaN, StateN)
                                  end,
                                  {S1, State},
                                  case (AvgAckIngress - AvgAckEgress) >
                                      (AvgIngress - AvgEgress) of
                                      true  -> [AckFun, AlphaBetaFun];
                                      false -> [AlphaBetaFun, AckFun]
                                  end),
                  {true, State2}
        end,

    case State1 #vqstate.target_ram_count of
        0 -> {Reduce, BetaDeltaFun(State1)};
        _ -> case chunk_size(State1 #vqstate.ram_index_count,
                             permitted_ram_index_count(State1)) of
                 ?IO_BATCH_SIZE = S2 -> {true, BetaGammaFun(S2, State1)};
                 _                   -> {Reduce, State1}
             end
    end.

limit_ram_acks(0, State) ->
    {0, State};
limit_ram_acks(Quota, State = #vqstate { pending_ack   = PA,
                                         ram_ack_index = RAI }) ->
    case gb_trees:is_empty(RAI) of
        true ->
            {Quota, State};
        false ->
            {SeqId, MsgId, RAI1} = gb_trees:take_largest(RAI),
            MsgStatus = #msg_status {
              msg_id        = MsgId, %% ASSERTION
              is_persistent = false, %% ASSERTION
              msg_props     = MsgProps } = dict:fetch(SeqId, PA),
            {_, State1} = maybe_write_to_disk(true, false, MsgStatus, State),
            PA1 = dict:store(SeqId, {false, MsgId, MsgProps}, PA),
            limit_ram_acks(Quota - 1,
                           State1 #vqstate { pending_ack   = PA1,
                                             ram_ack_index = RAI1 })
    end.


reduce_memory_use(State) ->
    {_, State1} = reduce_memory_use(fun push_alphas_to_betas/2,
                                    fun limit_ram_index/2,
                                    fun push_betas_to_deltas/1,
                                    fun limit_ram_acks/2,
                                    State),
    State1.

limit_ram_index(Quota, State = #vqstate { q2 = Q2, q3 = Q3,
                                          index_state = IndexState,
                                          ram_index_count = RamIndexCount }) ->
    {Q2a, {Quota1, IndexState1}} = limit_ram_index(
                                     fun bpqueue:map_fold_filter_r/4,
                                     Q2, {Quota, IndexState}),
    %% TODO: we shouldn't be writing index entries for messages that
    %% can never end up in delta due them residing in the only segment
    %% held by q3.
    {Q3a, {Quota2, IndexState2}} = limit_ram_index(
                                     fun bpqueue:map_fold_filter_r/4,
                                     Q3, {Quota1, IndexState1}),
    State #vqstate { q2 = Q2a, q3 = Q3a,
                     index_state = IndexState2,
                     ram_index_count = RamIndexCount - (Quota - Quota2) }.

limit_ram_index(_MapFoldFilterFun, Q, {0, IndexState}) ->
    {Q, {0, IndexState}};
limit_ram_index(MapFoldFilterFun, Q, {Quota, IndexState}) ->
    MapFoldFilterFun(
      fun erlang:'not'/1,
      fun (MsgStatus, {0, _IndexStateN}) ->
              false = MsgStatus #msg_status.index_on_disk, %% ASSERTION
              stop;
          (MsgStatus, {N, IndexStateN}) when N > 0 ->
              false = MsgStatus #msg_status.index_on_disk, %% ASSERTION
              {MsgStatus1, IndexStateN1} =
                  maybe_write_index_to_disk(true, MsgStatus, IndexStateN),
              {true, m(MsgStatus1), {N-1, IndexStateN1}}
      end, {Quota, IndexState}, Q).

permitted_ram_index_count(#vqstate { len = 0 }) ->
    infinity;
permitted_ram_index_count(#vqstate { len   = Len,
                                     q2    = Q2,
                                     q3    = Q3,
                                     delta = #delta { count = DeltaCount } }) ->
    BetaLen = bpqueue:len(Q2) + bpqueue:len(Q3),
    BetaLen - trunc(BetaLen * BetaLen / (Len - DeltaCount)).

chunk_size(Current, Permitted)
  when Permitted =:= infinity orelse Permitted >= Current ->
    0;
chunk_size(Current, Permitted) ->
    lists:min([Current - Permitted, ?IO_BATCH_SIZE]).

fetch_from_q3(State = #vqstate {
                q1                = Q1,
                q2                = Q2,
                delta             = #delta { count = DeltaCount },
                q3                = Q3,
                q4                = Q4,
                ram_index_count   = RamIndexCount}) ->
    case bpqueue:out(Q3) of
        {empty, _Q3} ->
            {empty, State};
        {{value, IndexOnDisk, MsgStatus}, Q3a} ->
            RamIndexCount1 = RamIndexCount - one_if(not IndexOnDisk),
            true = RamIndexCount1 >= 0, %% ASSERTION
            State1 = State #vqstate { q3              = Q3a,
                                      ram_index_count = RamIndexCount1 },
            State2 =
                case {bpqueue:is_empty(Q3a), 0 == DeltaCount} of
                    {true, true} ->
                        %% q3 is now empty, it wasn't before; delta is
                        %% still empty. So q2 must be empty, and we
                        %% know q4 is empty otherwise we wouldn't be
                        %% loading from q3. As such, we can just set
                        %% q4 to Q1.
                        true = bpqueue:is_empty(Q2), %% ASSERTION
                        true = queue:is_empty(Q4), %% ASSERTION
                        State1 #vqstate { q1 = queue:new(),
                                          q4 = Q1 };
                    {true, false} ->
                        maybe_deltas_to_betas(State1);
                    {false, _} ->
                        %% q3 still isn't empty, we've not touched
                        %% delta, so the invariants between q1, q2,
                        %% delta and q3 are maintained
                        State1
                end,
            {loaded, {MsgStatus, State2}}
    end.

maybe_deltas_to_betas(State = #vqstate { delta = ?BLANK_DELTA_PATTERN(X) }) ->
    State;
maybe_deltas_to_betas(State = #vqstate {
                        q2                   = Q2,
                        delta                = Delta,
                        q3                   = Q3,
                        index_state          = IndexState,
                        transient_threshold  = TransientThreshold }) ->
    #delta { start_seq_id = DeltaSeqId,
             count        = DeltaCount,
             end_seq_id   = DeltaSeqIdEnd } = Delta,
    DeltaSeqId1 =
        lists:min([rabbit_queue_index:next_segment_boundary(DeltaSeqId),
                   DeltaSeqIdEnd]),
    {List, IndexState1} =
        rabbit_queue_index:read(DeltaSeqId, DeltaSeqId1, IndexState),
    {Q3a, IndexState2} =
        betas_from_index_entries(List, TransientThreshold, IndexState1),
    State1 = State #vqstate { index_state = IndexState2 },
    case bpqueue:len(Q3a) of
        0 ->
            %% we ignored every message in the segment due to it being
            %% transient and below the threshold
            maybe_deltas_to_betas(
              State1 #vqstate {
                delta = Delta #delta { start_seq_id = DeltaSeqId1 }});
        Q3aLen ->
            Q3b = bpqueue:join(Q3, Q3a),
            case DeltaCount - Q3aLen of
                0 ->
                    %% delta is now empty, but it wasn't before, so
                    %% can now join q2 onto q3
                    State1 #vqstate { q2    = bpqueue:new(),
                                      delta = ?BLANK_DELTA,
                                      q3    = bpqueue:join(Q3b, Q2) };
                N when N > 0 ->
                    Delta1 = #delta { start_seq_id = DeltaSeqId1,
                                      count        = N,
                                      end_seq_id   = DeltaSeqIdEnd },
                    State1 #vqstate { delta = Delta1,
                                      q3    = Q3b }
            end
    end.

push_alphas_to_betas(Quota, State) ->
    {Quota1, State1} = maybe_push_q1_to_betas(Quota,  State),
    {Quota2, State2} = maybe_push_q4_to_betas(Quota1, State1),
    {Quota2, State2}.

maybe_push_q1_to_betas(Quota, State = #vqstate { q1 = Q1 }) ->
    maybe_push_alphas_to_betas(
      fun queue:out/1,
      fun (MsgStatus = #msg_status { index_on_disk = IndexOnDisk },
           Q1a, State1 = #vqstate { q3 = Q3, delta = #delta { count = 0 } }) ->
              State1 #vqstate { q1 = Q1a,
                                q3 = bpqueue:in(IndexOnDisk, MsgStatus, Q3) };
          (MsgStatus = #msg_status { index_on_disk = IndexOnDisk },
           Q1a, State1 = #vqstate { q2 = Q2 }) ->
              State1 #vqstate { q1 = Q1a,
                                q2 = bpqueue:in(IndexOnDisk, MsgStatus, Q2) }
      end, Quota, Q1, State).

maybe_push_q4_to_betas(Quota, State = #vqstate { q4 = Q4 }) ->
    maybe_push_alphas_to_betas(
      fun queue:out_r/1,
      fun (MsgStatus = #msg_status { index_on_disk = IndexOnDisk },
           Q4a, State1 = #vqstate { q3 = Q3 }) ->
              State1 #vqstate { q3 = bpqueue:in_r(IndexOnDisk, MsgStatus, Q3),
                                q4 = Q4a }
      end, Quota, Q4, State).

maybe_push_alphas_to_betas(_Generator, _Consumer, Quota, _Q,
                           State = #vqstate {
                             ram_msg_count    = RamMsgCount,
                             target_ram_count = TargetRamCount })
  when Quota =:= 0 orelse
       TargetRamCount =:= infinity orelse
       TargetRamCount >= RamMsgCount ->
    {Quota, State};
maybe_push_alphas_to_betas(Generator, Consumer, Quota, Q, State) ->
    case Generator(Q) of
        {empty, _Q} ->
            {Quota, State};
        {{value, MsgStatus}, Qa} ->
            {MsgStatus1 = #msg_status { msg_on_disk = true,
                                        index_on_disk = IndexOnDisk },
             State1 = #vqstate { ram_msg_count   = RamMsgCount,
                                 ram_index_count = RamIndexCount }} =
                maybe_write_to_disk(true, false, MsgStatus, State),
            MsgStatus2 = m(MsgStatus1 #msg_status { msg = undefined }),
            RamIndexCount1 = RamIndexCount + one_if(not IndexOnDisk),
            State2 = State1 #vqstate { ram_msg_count = RamMsgCount - 1,
                                       ram_index_count = RamIndexCount1 },
            maybe_push_alphas_to_betas(Generator, Consumer, Quota - 1, Qa,
                                       Consumer(MsgStatus2, Qa, State2))
    end.

push_betas_to_deltas(State = #vqstate { q2              = Q2,
                                        delta           = Delta,
                                        q3              = Q3,
                                        index_state     = IndexState,
                                        ram_index_count = RamIndexCount }) ->
    {Delta2, Q2a, RamIndexCount2, IndexState2} =
        push_betas_to_deltas(fun (Q2MinSeqId) -> Q2MinSeqId end,
                             fun bpqueue:out/1, Q2,
                             RamIndexCount, IndexState),
    {Delta3, Q3a, RamIndexCount3, IndexState3} =
        push_betas_to_deltas(fun rabbit_queue_index:next_segment_boundary/1,
                             fun bpqueue:out_r/1, Q3,
                             RamIndexCount2, IndexState2),
    Delta4 = combine_deltas(Delta3, combine_deltas(Delta, Delta2)),
    State #vqstate { q2              = Q2a,
                     delta           = Delta4,
                     q3              = Q3a,
                     index_state     = IndexState3,
                     ram_index_count = RamIndexCount3 }.

push_betas_to_deltas(LimitFun, Generator, Q, RamIndexCount, IndexState) ->
    case bpqueue:out(Q) of
        {empty, _Q} ->
            {?BLANK_DELTA, Q, RamIndexCount, IndexState};
        {{value, _IndexOnDisk1, #msg_status { seq_id = MinSeqId }}, _Qa} ->
            {{value, _IndexOnDisk2, #msg_status { seq_id = MaxSeqId }}, _Qb} =
                bpqueue:out_r(Q),
            Limit = LimitFun(MinSeqId),
            case MaxSeqId < Limit of
                true  -> {?BLANK_DELTA, Q, RamIndexCount, IndexState};
                false -> {Len, Qc, RamIndexCount1, IndexState1} =
                             push_betas_to_deltas(Generator, Limit, Q, 0,
                                                  RamIndexCount, IndexState),
                         {#delta { start_seq_id = Limit,
                                   count        = Len,
                                   end_seq_id   = MaxSeqId + 1 },
                          Qc, RamIndexCount1, IndexState1}
            end
    end.

push_betas_to_deltas(Generator, Limit, Q, Count, RamIndexCount, IndexState) ->
    case Generator(Q) of
        {empty, _Q} ->
            {Count, Q, RamIndexCount, IndexState};
        {{value, _IndexOnDisk, #msg_status { seq_id = SeqId }}, _Qa}
          when SeqId < Limit ->
            {Count, Q, RamIndexCount, IndexState};
        {{value, IndexOnDisk, MsgStatus}, Qa} ->
            {RamIndexCount1, IndexState1} =
                case IndexOnDisk of
                    true  -> {RamIndexCount, IndexState};
                    false -> {#msg_status { index_on_disk = true },
                              IndexState2} =
                                 maybe_write_index_to_disk(true, MsgStatus,
                                                           IndexState),
                             {RamIndexCount - 1, IndexState2}
                end,
            push_betas_to_deltas(
              Generator, Limit, Qa, Count + 1, RamIndexCount1, IndexState1)
    end.

%%----------------------------------------------------------------------------
%% Upgrading
%%----------------------------------------------------------------------------

multiple_routing_keys() ->
    transform_storage(
<<<<<<< HEAD
        fun ({basic_message, ExchangeName, Routing_Key, Content,
              MsgId, Persistent}) ->
                {ok, {basic_message, ExchangeName, [Routing_Key], Content,
                      MsgId, Persistent}};
            (_) -> {error, corrupt_message}
        end),
=======
      fun ({basic_message, ExchangeName, Routing_Key, Content,
            Guid, Persistent}) ->
              {ok, {basic_message, ExchangeName, [Routing_Key], Content,
                    Guid, Persistent}};
          (_) -> {error, corrupt_message}
      end),
>>>>>>> 17571409
    ok.


%% Assumes message store is not running
transform_storage(TransformFun) ->
    transform_store(?PERSISTENT_MSG_STORE, TransformFun),
    transform_store(?TRANSIENT_MSG_STORE, TransformFun).

transform_store(Store, TransformFun) ->
    rabbit_msg_store:force_recovery(rabbit_mnesia:dir(), Store),
    rabbit_msg_store:transform_dir(rabbit_mnesia:dir(), Store, TransformFun).<|MERGE_RESOLUTION|>--- conflicted
+++ resolved
@@ -509,14 +509,8 @@
     {_SeqId, State1} = publish(Msg, MsgProps, false, false, State),
     a(reduce_memory_use(State1)).
 
-<<<<<<< HEAD
 publish_delivered(false, #basic_message { id = MsgId },
-                  #message_properties {
-                    needs_confirming = NeedsConfirming },
-=======
-publish_delivered(false, #basic_message { guid = Guid },
                   #message_properties { needs_confirming = NeedsConfirming },
->>>>>>> 17571409
                   State = #vqstate { len = 0 }) ->
     case NeedsConfirming of
         true  -> blind_confirm(self(), gb_sets:singleton(MsgId));
@@ -1399,17 +1393,10 @@
 accumulate_ack(_SeqId, #msg_status { is_persistent = false, %% ASSERTIONS
                                      msg_on_disk   = false,
                                      index_on_disk = false },
-<<<<<<< HEAD
-              {PersistentSeqIdsAcc, MsgIdsByStore}) ->
+               {PersistentSeqIdsAcc, MsgIdsByStore}) ->
     {PersistentSeqIdsAcc, MsgIdsByStore};
 accumulate_ack(SeqId, {IsPersistent, MsgId, _MsgProps},
                {PersistentSeqIdsAcc, MsgIdsByStore}) ->
-=======
-               {PersistentSeqIdsAcc, GuidsByStore}) ->
-    {PersistentSeqIdsAcc, GuidsByStore};
-accumulate_ack(SeqId, {IsPersistent, Guid, _MsgProps},
-               {PersistentSeqIdsAcc, GuidsByStore}) ->
->>>>>>> 17571409
     {cons_if(IsPersistent, SeqId, PersistentSeqIdsAcc),
      rabbit_misc:orddict_cons(IsPersistent, MsgId, MsgIdsByStore)}.
 
@@ -1829,21 +1816,12 @@
 
 multiple_routing_keys() ->
     transform_storage(
-<<<<<<< HEAD
-        fun ({basic_message, ExchangeName, Routing_Key, Content,
-              MsgId, Persistent}) ->
-                {ok, {basic_message, ExchangeName, [Routing_Key], Content,
-                      MsgId, Persistent}};
-            (_) -> {error, corrupt_message}
-        end),
-=======
       fun ({basic_message, ExchangeName, Routing_Key, Content,
-            Guid, Persistent}) ->
+            MsgId, Persistent}) ->
               {ok, {basic_message, ExchangeName, [Routing_Key], Content,
-                    Guid, Persistent}};
+                    MsgId, Persistent}};
           (_) -> {error, corrupt_message}
       end),
->>>>>>> 17571409
     ok.
 
 
