%% The contents of this file are subject to the Mozilla Public License
%% Version 1.1 (the "License"); you may not use this file except in
%% compliance with the License. You may obtain a copy of the License
%% at http://www.mozilla.org/MPL/
%%
%% Software distributed under the License is distributed on an "AS IS"
%% basis, WITHOUT WARRANTY OF ANY KIND, either express or implied. See
%% the License for the specific language governing rights and
%% limitations under the License.
%%
%% The Original Code is RabbitMQ.
%%
%% The Initial Developer of the Original Code is GoPivotal, Inc.
%% Copyright (c) 2007-2015 Pivotal Software, Inc.  All rights reserved.
%%

-module(rabbit_variable_queue).

-export([init/3, terminate/2, delete_and_terminate/2, delete_crashed/1,
         purge/1, purge_acks/1,
         publish/6, publish_delivered/5,
         batch_publish/4, batch_publish_delivered/4,
         discard/4, drain_confirmed/1,
         dropwhile/2, fetchwhile/4, fetch/2, drop/2, ack/2, requeue/2,
         ackfold/4, fold/3, len/1, is_empty/1, depth/1,
         set_ram_duration_target/2, ram_duration/1, needs_timeout/1, timeout/1,
         handle_pre_hibernate/1, resume/1, msg_rates/1,
         info/2, invoke/3, is_duplicate/2, set_queue_mode/2,
         multiple_routing_keys/0]).

-export([start/1, stop/0]).

%% exported for testing only
-export([start_msg_store/2, stop_msg_store/0, init/6]).

%%----------------------------------------------------------------------------
%% Messages, and their position in the queue, can be in memory or on
%% disk, or both. Persistent messages will have both message and
%% position pushed to disk as soon as they arrive; transient messages
%% can be written to disk (and thus both types can be evicted from
%% memory) under memory pressure. The question of whether a message is
%% in RAM and whether it is persistent are orthogonal.
%%
%% Messages are persisted using the queue index and the message
%% store. Normally the queue index holds the position of the message
%% *within this queue* along with a couple of small bits of metadata,
%% while the message store holds the message itself (including headers
%% and other properties).
%%
%% However, as an optimisation, small messages can be embedded
%% directly in the queue index and bypass the message store
%% altogether.
%%
%% Definitions:
%%
%% alpha: this is a message where both the message itself, and its
%%        position within the queue are held in RAM
%%
%% beta:  this is a message where the message itself is only held on
%%        disk (if persisted to the message store) but its position
%%        within the queue is held in RAM.
%%
%% gamma: this is a message where the message itself is only held on
%%        disk, but its position is both in RAM and on disk.
%%
%% delta: this is a collection of messages, represented by a single
%%        term, where the messages and their position are only held on
%%        disk.
%%
%% Note that for persistent messages, the message and its position
%% within the queue are always held on disk, *in addition* to being in
%% one of the above classifications.
%%
%% Also note that within this code, the term gamma seldom
%% appears. It's frequently the case that gammas are defined by betas
%% who have had their queue position recorded on disk.
%%
%% In general, messages move q1 -> q2 -> delta -> q3 -> q4, though
%% many of these steps are frequently skipped. q1 and q4 only hold
%% alphas, q2 and q3 hold both betas and gammas. When a message
%% arrives, its classification is determined. It is then added to the
%% rightmost appropriate queue.
%%
%% If a new message is determined to be a beta or gamma, q1 is
%% empty. If a new message is determined to be a delta, q1 and q2 are
%% empty (and actually q4 too).
%%
%% When removing messages from a queue, if q4 is empty then q3 is read
%% directly. If q3 becomes empty then the next segment's worth of
%% messages from delta are read into q3, reducing the size of
%% delta. If the queue is non empty, either q4 or q3 contain
%% entries. It is never permitted for delta to hold all the messages
%% in the queue.
%%
%% The duration indicated to us by the memory_monitor is used to
%% calculate, given our current ingress and egress rates, how many
%% messages we should hold in RAM (i.e. as alphas). We track the
%% ingress and egress rates for both messages and pending acks and
%% rates for both are considered when calculating the number of
%% messages to hold in RAM. When we need to push alphas to betas or
%% betas to gammas, we favour writing out messages that are further
%% from the head of the queue. This minimises writes to disk, as the
%% messages closer to the tail of the queue stay in the queue for
%% longer, thus do not need to be replaced as quickly by sending other
%% messages to disk.
%%
%% Whilst messages are pushed to disk and forgotten from RAM as soon
%% as requested by a new setting of the queue RAM duration, the
%% inverse is not true: we only load messages back into RAM as
%% demanded as the queue is read from. Thus only publishes to the
%% queue will take up available spare capacity.
%%
%% When we report our duration to the memory monitor, we calculate
%% average ingress and egress rates over the last two samples, and
%% then calculate our duration based on the sum of the ingress and
%% egress rates. More than two samples could be used, but it's a
%% balance between responding quickly enough to changes in
%% producers/consumers versus ignoring temporary blips. The problem
%% with temporary blips is that with just a few queues, they can have
%% substantial impact on the calculation of the average duration and
%% hence cause unnecessary I/O. Another alternative is to increase the
%% amqqueue_process:RAM_DURATION_UPDATE_PERIOD to beyond 5
%% seconds. However, that then runs the risk of being too slow to
%% inform the memory monitor of changes. Thus a 5 second interval,
%% plus a rolling average over the last two samples seems to work
%% well in practice.
%%
%% The sum of the ingress and egress rates is used because the egress
%% rate alone is not sufficient. Adding in the ingress rate means that
%% queues which are being flooded by messages are given more memory,
%% resulting in them being able to process the messages faster (by
%% doing less I/O, or at least deferring it) and thus helping keep
%% their mailboxes empty and thus the queue as a whole is more
%% responsive. If such a queue also has fast but previously idle
%% consumers, the consumer can then start to be driven as fast as it
%% can go, whereas if only egress rate was being used, the incoming
%% messages may have to be written to disk and then read back in,
%% resulting in the hard disk being a bottleneck in driving the
%% consumers. Generally, we want to give Rabbit every chance of
%% getting rid of messages as fast as possible and remaining
%% responsive, and using only the egress rate impacts that goal.
%%
%% Once the queue has more alphas than the target_ram_count, the
%% surplus must be converted to betas, if not gammas, if not rolled
%% into delta. The conditions under which these transitions occur
%% reflect the conflicting goals of minimising RAM cost per msg, and
%% minimising CPU cost per msg. Once the msg has become a beta, its
%% payload is no longer in RAM, thus a read from the msg_store must
%% occur before the msg can be delivered, but the RAM cost of a beta
%% is the same as a gamma, so converting a beta to gamma will not free
%% up any further RAM. To reduce the RAM cost further, the gamma must
%% be rolled into delta. Whilst recovering a beta or a gamma to an
%% alpha requires only one disk read (from the msg_store), recovering
%% a msg from within delta will require two reads (queue_index and
%% then msg_store). But delta has a near-0 per-msg RAM cost. So the
%% conflict is between using delta more, which will free up more
%% memory, but require additional CPU and disk ops, versus using delta
%% less and gammas and betas more, which will cost more memory, but
%% require fewer disk ops and less CPU overhead.
%%
%% In the case of a persistent msg published to a durable queue, the
%% msg is immediately written to the msg_store and queue_index. If
%% then additionally converted from an alpha, it'll immediately go to
%% a gamma (as it's already in queue_index), and cannot exist as a
%% beta. Thus a durable queue with a mixture of persistent and
%% transient msgs in it which has more messages than permitted by the
%% target_ram_count may contain an interspersed mixture of betas and
%% gammas in q2 and q3.
%%
%% There is then a ratio that controls how many betas and gammas there
%% can be. This is based on the target_ram_count and thus expresses
%% the fact that as the number of permitted alphas in the queue falls,
%% so should the number of betas and gammas fall (i.e. delta
%% grows). If q2 and q3 contain more than the permitted number of
%% betas and gammas, then the surplus are forcibly converted to gammas
%% (as necessary) and then rolled into delta. The ratio is that
%% delta/(betas+gammas+delta) equals
%% (betas+gammas+delta)/(target_ram_count+betas+gammas+delta). I.e. as
%% the target_ram_count shrinks to 0, so must betas and gammas.
%%
%% The conversion of betas to gammas is done in batches of at least
%% ?IO_BATCH_SIZE. This value should not be too small, otherwise the
%% frequent operations on the queues of q2 and q3 will not be
%% effectively amortised (switching the direction of queue access
%% defeats amortisation). Note that there is a natural upper bound due
%% to credit_flow limits on the alpha to beta conversion.
%%
%% The conversion from alphas to betas is chunked due to the
%% credit_flow limits of the msg_store. This further smooths the
%% effects of changes to the target_ram_count and ensures the queue
%% remains responsive even when there is a large amount of IO work to
%% do. The 'resume' callback is utilised to ensure that conversions
%% are done as promptly as possible whilst ensuring the queue remains
%% responsive.
%%
%% In the queue we keep track of both messages that are pending
%% delivery and messages that are pending acks. In the event of a
%% queue purge, we only need to load qi segments if the queue has
%% elements in deltas (i.e. it came under significant memory
%% pressure). In the event of a queue deletion, in addition to the
%% preceding, by keeping track of pending acks in RAM, we do not need
%% to search through qi segments looking for messages that are yet to
%% be acknowledged.
%%
%% Pending acks are recorded in memory by storing the message itself.
%% If the message has been sent to disk, we do not store the message
%% content. During memory reduction, pending acks containing message
%% content have that content removed and the corresponding messages
%% are pushed out to disk.
%%
%% Messages from pending acks are returned to q4, q3 and delta during
%% requeue, based on the limits of seq_id contained in each. Requeued
%% messages retain their original seq_id, maintaining order
%% when requeued.
%%
%% The order in which alphas are pushed to betas and pending acks
%% are pushed to disk is determined dynamically. We always prefer to
%% push messages for the source (alphas or acks) that is growing the
%% fastest (with growth measured as avg. ingress - avg. egress).
%%
%% Notes on Clean Shutdown
%% (This documents behaviour in variable_queue, queue_index and
%% msg_store.)
%%
%% In order to try to achieve as fast a start-up as possible, if a
%% clean shutdown occurs, we try to save out state to disk to reduce
%% work on startup. In the msg_store this takes the form of the
%% index_module's state, plus the file_summary ets table, and client
%% refs. In the VQ, this takes the form of the count of persistent
%% messages in the queue and references into the msg_stores. The
%% queue_index adds to these terms the details of its segments and
%% stores the terms in the queue directory.
%%
%% Two message stores are used. One is created for persistent messages
%% to durable queues that must survive restarts, and the other is used
%% for all other messages that just happen to need to be written to
%% disk. On start up we can therefore nuke the transient message
%% store, and be sure that the messages in the persistent store are
%% all that we need.
%%
%% The references to the msg_stores are there so that the msg_store
%% knows to only trust its saved state if all of the queues it was
%% previously talking to come up cleanly. Likewise, the queues
%% themselves (esp queue_index) skips work in init if all the queues
%% and msg_store were shutdown cleanly. This gives both good speed
%% improvements and also robustness so that if anything possibly went
%% wrong in shutdown (or there was subsequent manual tampering), all
%% messages and queues that can be recovered are recovered, safely.
%%
%% To delete transient messages lazily, the variable_queue, on
%% startup, stores the next_seq_id reported by the queue_index as the
%% transient_threshold. From that point on, whenever it's reading a
%% message off disk via the queue_index, if the seq_id is below this
%% threshold and the message is transient then it drops the message
%% (the message itself won't exist on disk because it would have been
%% stored in the transient msg_store which would have had its saved
%% state nuked on startup). This avoids the expensive operation of
%% scanning the entire queue on startup in order to delete transient
%% messages that were only pushed to disk to save memory.
%%
%%----------------------------------------------------------------------------

-behaviour(rabbit_backing_queue).

-record(vqstate,
        { q1,
          q2,
          delta,
          q3,
          q4,
          next_seq_id,
          ram_pending_ack,    %% msgs using store, still in RAM
          disk_pending_ack,   %% msgs in store, paged out
          qi_pending_ack,     %% msgs using qi, *can't* be paged out
          index_state,
          msg_store_clients,
          durable,
          transient_threshold,
          qi_embed_msgs_below,

          len,                %% w/o unacked
          bytes,              %% w/o unacked
          unacked_bytes,
          persistent_count,   %% w   unacked
          persistent_bytes,   %% w   unacked

          target_ram_count,
          ram_msg_count,      %% w/o unacked
          ram_msg_count_prev,
          ram_ack_count_prev,
          ram_bytes,          %% w   unacked
          out_counter,
          in_counter,
          rates,
          msgs_on_disk,
          msg_indices_on_disk,
          unconfirmed,
          confirmed,
          ack_out_counter,
          ack_in_counter,
          %% Unlike the other counters these two do not feed into
          %% #rates{} and get reset
          disk_read_count,
          disk_write_count,

          io_batch_size,

          %% default queue or lazy queue
          mode
        }).

-record(rates, { in, out, ack_in, ack_out, timestamp }).

-record(msg_status,
        { seq_id,
          msg_id,
          msg,
          is_persistent,
          is_delivered,
          msg_in_store,
          index_on_disk,
          persist_to,
          msg_props
        }).

-record(delta,
        { start_seq_id, %% start_seq_id is inclusive
          count,
          end_seq_id    %% end_seq_id is exclusive
        }).

-define(HEADER_GUESS_SIZE, 100). %% see determine_persist_to/2
-define(PERSISTENT_MSG_STORE, msg_store_persistent).
-define(TRANSIENT_MSG_STORE,  msg_store_transient).
-define(QUEUE, lqueue).

-include("rabbit.hrl").
-include("rabbit_framing.hrl").

%%----------------------------------------------------------------------------

-rabbit_upgrade({multiple_routing_keys, local, []}).

-ifdef(use_specs).

-type(seq_id()  :: non_neg_integer()).

-type(rates() :: #rates { in        :: float(),
                          out       :: float(),
                          ack_in    :: float(),
                          ack_out   :: float(),
                          timestamp :: rabbit_types:timestamp()}).

-type(delta() :: #delta { start_seq_id :: non_neg_integer(),
                          count        :: non_neg_integer(),
                          end_seq_id   :: non_neg_integer() }).

%% The compiler (rightfully) complains that ack() and state() are
%% unused. For this reason we duplicate a -spec from
%% rabbit_backing_queue with the only intent being to remove
%% warnings. The problem here is that we can't parameterise the BQ
%% behaviour by these two types as we would like to. We still leave
%% these here for documentation purposes.
-type(ack() :: seq_id()).
-type(state() :: #vqstate {
             q1                    :: ?QUEUE:?QUEUE(),
             q2                    :: ?QUEUE:?QUEUE(),
             delta                 :: delta(),
             q3                    :: ?QUEUE:?QUEUE(),
             q4                    :: ?QUEUE:?QUEUE(),
             next_seq_id           :: seq_id(),
             ram_pending_ack       :: gb_trees:tree(),
             disk_pending_ack      :: gb_trees:tree(),
             qi_pending_ack        :: gb_trees:tree(),
             index_state           :: any(),
             msg_store_clients     :: 'undefined' | {{any(), binary()},
                                                    {any(), binary()}},
             durable               :: boolean(),
             transient_threshold   :: non_neg_integer(),
             qi_embed_msgs_below   :: non_neg_integer(),

             len                   :: non_neg_integer(),
             bytes                 :: non_neg_integer(),
             unacked_bytes         :: non_neg_integer(),

             persistent_count      :: non_neg_integer(),
             persistent_bytes      :: non_neg_integer(),

             target_ram_count      :: non_neg_integer() | 'infinity',
             ram_msg_count         :: non_neg_integer(),
             ram_msg_count_prev    :: non_neg_integer(),
             ram_ack_count_prev    :: non_neg_integer(),
             ram_bytes             :: non_neg_integer(),
             out_counter           :: non_neg_integer(),
             in_counter            :: non_neg_integer(),
             rates                 :: rates(),
             msgs_on_disk          :: gb_sets:set(),
             msg_indices_on_disk   :: gb_sets:set(),
             unconfirmed           :: gb_sets:set(),
             confirmed             :: gb_sets:set(),
             ack_out_counter       :: non_neg_integer(),
             ack_in_counter        :: non_neg_integer(),
             disk_read_count       :: non_neg_integer(),
             disk_write_count      :: non_neg_integer(),

             io_batch_size         :: pos_integer(),
             mode                  :: 'default' | 'lazy' }).
%% Duplicated from rabbit_backing_queue
-spec(ack/2 :: ([ack()], state()) -> {[rabbit_guid:guid()], state()}).

-spec(multiple_routing_keys/0 :: () -> 'ok').

-endif.

-define(BLANK_DELTA, #delta { start_seq_id = undefined,
                              count        = 0,
                              end_seq_id   = undefined }).
-define(BLANK_DELTA_PATTERN(Z), #delta { start_seq_id = Z,
                                         count        = 0,
                                         end_seq_id   = Z }).

-define(MICROS_PER_SECOND, 1000000.0).

%% We're sampling every 5s for RAM duration; a half life that is of
%% the same order of magnitude is probably about right.
-define(RATE_AVG_HALF_LIFE, 5.0).

%% We will recalculate the #rates{} every time we get asked for our
%% RAM duration, or every N messages published, whichever is
%% sooner. We do this since the priority calculations in
%% rabbit_amqqueue_process need fairly fresh rates.
-define(MSGS_PER_RATE_CALC, 100).

%%----------------------------------------------------------------------------
%% Public API
%%----------------------------------------------------------------------------

start(DurableQueues) ->
    {AllTerms, StartFunState} = rabbit_queue_index:start(DurableQueues),
    start_msg_store(
      [Ref || Terms <- AllTerms,
              Terms /= non_clean_shutdown,
              begin
                  Ref = proplists:get_value(persistent_ref, Terms),
                  Ref =/= undefined
              end],
      StartFunState),
    {ok, AllTerms}.

stop() ->
    ok = stop_msg_store(),
    ok = rabbit_queue_index:stop().

start_msg_store(Refs, StartFunState) ->
    ok = rabbit_sup:start_child(?TRANSIENT_MSG_STORE, rabbit_msg_store,
                                [?TRANSIENT_MSG_STORE, rabbit_mnesia:dir(),
                                 undefined,  {fun (ok) -> finished end, ok}]),
    ok = rabbit_sup:start_child(?PERSISTENT_MSG_STORE, rabbit_msg_store,
                                [?PERSISTENT_MSG_STORE, rabbit_mnesia:dir(),
                                 Refs, StartFunState]).

stop_msg_store() ->
    ok = rabbit_sup:stop_child(?PERSISTENT_MSG_STORE),
    ok = rabbit_sup:stop_child(?TRANSIENT_MSG_STORE).

init(Queue, Recover, Callback) ->
    init(
      Queue, Recover, Callback,
      fun (MsgIds, ActionTaken) ->
              msgs_written_to_disk(Callback, MsgIds, ActionTaken)
      end,
      fun (MsgIds) -> msg_indices_written_to_disk(Callback, MsgIds) end,
      fun (MsgIds) -> msgs_and_indices_written_to_disk(Callback, MsgIds) end).

init(#amqqueue { name = QueueName, durable = IsDurable }, new,
     AsyncCallback, MsgOnDiskFun, MsgIdxOnDiskFun, MsgAndIdxOnDiskFun) ->
    IndexState = rabbit_queue_index:init(QueueName,
                                         MsgIdxOnDiskFun, MsgAndIdxOnDiskFun),
    init(IsDurable, IndexState, 0, 0, [],
         case IsDurable of
             true  -> msg_store_client_init(?PERSISTENT_MSG_STORE,
                                            MsgOnDiskFun, AsyncCallback);
             false -> undefined
         end,
         msg_store_client_init(?TRANSIENT_MSG_STORE, undefined, AsyncCallback));

%% We can be recovering a transient queue if it crashed
init(#amqqueue { name = QueueName, durable = IsDurable }, Terms,
     AsyncCallback, MsgOnDiskFun, MsgIdxOnDiskFun, MsgAndIdxOnDiskFun) ->
    {PRef, RecoveryTerms} = process_recovery_terms(Terms),
    {PersistentClient, ContainsCheckFun} =
        case IsDurable of
            true  -> C = msg_store_client_init(?PERSISTENT_MSG_STORE, PRef,
                                               MsgOnDiskFun, AsyncCallback),
                     {C, fun (MsgId) when is_binary(MsgId) ->
                                 rabbit_msg_store:contains(MsgId, C);
                             (#basic_message{is_persistent = Persistent}) ->
                                 Persistent
                         end};
            false -> {undefined, fun(_MsgId) -> false end}
        end,
    TransientClient  = msg_store_client_init(?TRANSIENT_MSG_STORE,
                                             undefined, AsyncCallback),
    {DeltaCount, DeltaBytes, IndexState} =
        rabbit_queue_index:recover(
          QueueName, RecoveryTerms,
          rabbit_msg_store:successfully_recovered_state(?PERSISTENT_MSG_STORE),
          ContainsCheckFun, MsgIdxOnDiskFun, MsgAndIdxOnDiskFun),
    init(IsDurable, IndexState, DeltaCount, DeltaBytes, RecoveryTerms,
         PersistentClient, TransientClient).

process_recovery_terms(Terms=non_clean_shutdown) ->
    {rabbit_guid:gen(), Terms};
process_recovery_terms(Terms) ->
    case proplists:get_value(persistent_ref, Terms) of
        undefined -> {rabbit_guid:gen(), []};
        PRef      -> {PRef, Terms}
    end.

terminate(_Reason, State) ->
    State1 = #vqstate { persistent_count  = PCount,
                        persistent_bytes  = PBytes,
                        index_state       = IndexState,
                        msg_store_clients = {MSCStateP, MSCStateT} } =
        purge_pending_ack(true, State),
    PRef = case MSCStateP of
               undefined -> undefined;
               _         -> ok = rabbit_msg_store:client_terminate(MSCStateP),
                            rabbit_msg_store:client_ref(MSCStateP)
           end,
    ok = rabbit_msg_store:client_delete_and_terminate(MSCStateT),
    Terms = [{persistent_ref,   PRef},
             {persistent_count, PCount},
             {persistent_bytes, PBytes}],
    a(State1 #vqstate { index_state       = rabbit_queue_index:terminate(
                                              Terms, IndexState),
                        msg_store_clients = undefined }).

%% the only difference between purge and delete is that delete also
%% needs to delete everything that's been delivered and not ack'd.
delete_and_terminate(_Reason, State) ->
    %% Normally when we purge messages we interact with the qi by
    %% issues delivers and acks for every purged message. In this case
    %% we don't need to do that, so we just delete the qi.
    State1 = purge_and_index_reset(State),
    State2 = #vqstate { msg_store_clients = {MSCStateP, MSCStateT} } =
        purge_pending_ack_delete_and_terminate(State1),
    case MSCStateP of
        undefined -> ok;
        _         -> rabbit_msg_store:client_delete_and_terminate(MSCStateP)
    end,
    rabbit_msg_store:client_delete_and_terminate(MSCStateT),
    a(State2 #vqstate { msg_store_clients = undefined }).

delete_crashed(#amqqueue{name = QName}) ->
    ok = rabbit_queue_index:erase(QName).

purge(State = #vqstate { len = Len }) ->
    case is_pending_ack_empty(State) of
        true ->
            {Len, purge_and_index_reset(State)};
        false ->
            {Len, purge_when_pending_acks(State)}
    end.

purge_acks(State) -> a(purge_pending_ack(false, State)).

<<<<<<< HEAD
publish(Msg = #basic_message { is_persistent = IsPersistent, id = MsgId },
        MsgProps = #message_properties { needs_confirming = NeedsConfirming },
        IsDelivered, _ChPid, _Flow,
        State = #vqstate { q1 = Q1, q3 = Q3, q4 = Q4,
                           mode                = default,
                           qi_embed_msgs_below = IndexMaxSize,
                           next_seq_id         = SeqId,
                           in_counter          = InCount,
                           durable             = IsDurable,
                           unconfirmed         = UC }) ->
    IsPersistent1 = IsDurable andalso IsPersistent,
    MsgStatus = msg_status(IsPersistent1, IsDelivered, SeqId, Msg, MsgProps, IndexMaxSize),
    {MsgStatus1, State1} = maybe_write_to_disk(false, false, MsgStatus, State),
    State2 = case ?QUEUE:is_empty(Q3) of
                 false -> State1 #vqstate { q1 = ?QUEUE:in(m(MsgStatus1), Q1) };
                 true  -> State1 #vqstate { q4 = ?QUEUE:in(m(MsgStatus1), Q4) }
             end,
    InCount1 = InCount + 1,
    UC1 = gb_sets_maybe_insert(NeedsConfirming, MsgId, UC),
    State3 = stats({1, 0}, {none, MsgStatus1},
                   State2#vqstate{ next_seq_id = SeqId + 1,
                                   in_counter  = InCount1,
                                   unconfirmed = UC1 }),
    a(reduce_memory_use(maybe_update_rates(State3)));
publish(Msg, MsgProps, IsDelivered, _ChPid, _Flow,
        State = #vqstate { mode = lazy }) ->
    State1 = lazy_publish(Msg, MsgProps, IsDelivered, _ChPid, _Flow,
                          fun maybe_write_to_disk/4,
                          State),
    a(reduce_memory_use(maybe_update_rates(State1))).

publish_delivered(Msg = #basic_message { is_persistent = IsPersistent,
                                         id = MsgId },
                  MsgProps = #message_properties {
                    needs_confirming = NeedsConfirming },
                  _ChPid, _Flow,
                  State = #vqstate { qi_embed_msgs_below = IndexMaxSize,
                                     next_seq_id         = SeqId,
                                     out_counter         = OutCount,
                                     in_counter          = InCount,
                                     durable             = IsDurable,
                                     unconfirmed         = UC }) ->
    IsPersistent1 = IsDurable andalso IsPersistent,
    MsgStatus = msg_status(IsPersistent1, true, SeqId, Msg, MsgProps, IndexMaxSize),
    {MsgStatus1, State1} = maybe_write_to_disk(false, false, MsgStatus, State),
    State2 = record_pending_ack(m(MsgStatus1), State1),
    UC1 = gb_sets_maybe_insert(NeedsConfirming, MsgId, UC),
    State3 = stats({0, 1}, {none, MsgStatus1},
                   State2 #vqstate { next_seq_id      = SeqId    + 1,
                                     out_counter      = OutCount + 1,
                                     in_counter       = InCount  + 1,
                                     unconfirmed      = UC1 }),
    {SeqId, a(reduce_memory_use(maybe_update_rates(State3)))}.
=======
publish(Msg, MsgProps, IsDelivered, ChPid, Flow, State) ->
    State1 =
        publish1(Msg, MsgProps, IsDelivered, ChPid, Flow,
                 fun maybe_write_to_disk/4,
                 State),
    a(reduce_memory_use(maybe_update_rates(State1))).

batch_publish(Publishes, ChPid, Flow, State) ->
    {ChPid, Flow, State1} =
        lists:foldl(fun batch_publish1/2, {ChPid, Flow, State}, Publishes),
    State2 = ui(State1),
    a(reduce_memory_use(maybe_update_rates(State2))).

publish_delivered(Msg, MsgProps, ChPid, Flow, State) ->
    {SeqId, State1} =
        publish_delivered1(Msg, MsgProps, ChPid, Flow,
                           fun maybe_write_to_disk/4,
                           State),
    {SeqId, a(reduce_memory_use(maybe_update_rates(State1)))}.

batch_publish_delivered(Publishes, ChPid, Flow, State) ->
    {ChPid, Flow, SeqIds, State1} =
        lists:foldl(fun batch_publish_delivered1/2,
                    {ChPid, Flow, [], State}, Publishes),
    State2 = ui(State1),
    {lists:reverse(SeqIds), a(reduce_memory_use(maybe_update_rates(State2)))}.
>>>>>>> 44a0ddb7

discard(_MsgId, _ChPid, _Flow, State) -> State.

drain_confirmed(State = #vqstate { confirmed = C }) ->
    case gb_sets:is_empty(C) of
        true  -> {[], State}; %% common case
        false -> {gb_sets:to_list(C), State #vqstate {
                                        confirmed = gb_sets:new() }}
    end.

dropwhile(Pred, State) ->
    {MsgProps, State1} =
        remove_by_predicate(Pred, State),
    {MsgProps, a(State1)}.

fetchwhile(Pred, Fun, Acc, State) ->
    {MsgProps, Acc1, State1} =
         fetch_by_predicate(Pred, Fun, Acc, State),
    {MsgProps, Acc1, a(State1)}.

fetch(AckRequired, State) ->
    case queue_out(State) of
        {empty, State1} ->
            {empty, a(State1)};
        {{value, MsgStatus}, State1} ->
            %% it is possible that the message wasn't read from disk
            %% at this point, so read it in.
            {Msg, State2} = read_msg(MsgStatus, State1),
            {AckTag, State3} = remove(AckRequired, MsgStatus, State2),
            {{Msg, MsgStatus#msg_status.is_delivered, AckTag}, a(State3)}
    end.

drop(AckRequired, State) ->
    case queue_out(State) of
        {empty, State1} ->
            {empty, a(State1)};
        {{value, MsgStatus}, State1} ->
            {AckTag, State2} = remove(AckRequired, MsgStatus, State1),
            {{MsgStatus#msg_status.msg_id, AckTag}, a(State2)}
    end.

ack([], State) ->
    {[], State};
%% optimisation: this head is essentially a partial evaluation of the
%% general case below, for the single-ack case.
ack([SeqId], State) ->
    {#msg_status { msg_id        = MsgId,
                   is_persistent = IsPersistent,
                   msg_in_store  = MsgInStore,
                   index_on_disk = IndexOnDisk },
     State1 = #vqstate { index_state       = IndexState,
                         msg_store_clients = MSCState,
                         ack_out_counter   = AckOutCount }} =
        remove_pending_ack(true, SeqId, State),
    IndexState1 = case IndexOnDisk of
                      true  -> rabbit_queue_index:ack([SeqId], IndexState);
                      false -> IndexState
                  end,
    case MsgInStore of
        true  -> ok = msg_store_remove(MSCState, IsPersistent, [MsgId]);
        false -> ok
    end,
    {[MsgId],
     a(State1 #vqstate { index_state      = IndexState1,
                         ack_out_counter  = AckOutCount + 1 })};
ack(AckTags, State) ->
    {{IndexOnDiskSeqIds, MsgIdsByStore, AllMsgIds},
     State1 = #vqstate { index_state       = IndexState,
                         msg_store_clients = MSCState,
                         ack_out_counter   = AckOutCount }} =
        lists:foldl(
          fun (SeqId, {Acc, State2}) ->
                  {MsgStatus, State3} = remove_pending_ack(true, SeqId, State2),
                  {accumulate_ack(MsgStatus, Acc), State3}
          end, {accumulate_ack_init(), State}, AckTags),
    IndexState1 = rabbit_queue_index:ack(IndexOnDiskSeqIds, IndexState),
    remove_msgs_by_id(MsgIdsByStore, MSCState),
    {lists:reverse(AllMsgIds),
     a(State1 #vqstate { index_state      = IndexState1,
                         ack_out_counter  = AckOutCount + length(AckTags) })}.

requeue(AckTags, #vqstate { delta      = Delta,
                            q3         = Q3,
                            q4         = Q4,
                            in_counter = InCounter,
                            len        = Len } = State) ->
    {SeqIds,  Q4a, MsgIds,  State1} = queue_merge(lists:sort(AckTags), Q4, [],
                                                  beta_limit(Q3),
                                                  fun publish_alpha/2, State),
    {SeqIds1, Q3a, MsgIds1, State2} = queue_merge(SeqIds, Q3, MsgIds,
                                                  delta_limit(Delta),
                                                  fun publish_beta/2, State1),
    {Delta1, MsgIds2, State3}       = delta_merge(SeqIds1, Delta, MsgIds1,
                                                  State2),
    MsgCount = length(MsgIds2),
    {MsgIds2, a(reduce_memory_use(
                  maybe_update_rates(
                    State3 #vqstate { delta      = Delta1,
                                      q3         = Q3a,
                                      q4         = Q4a,
                                      in_counter = InCounter + MsgCount,
                                      len        = Len + MsgCount })))}.

ackfold(MsgFun, Acc, State, AckTags) ->
    {AccN, StateN} =
        lists:foldl(fun(SeqId, {Acc0, State0}) ->
                            MsgStatus = lookup_pending_ack(SeqId, State0),
                            {Msg, State1} = read_msg(MsgStatus, State0),
                            {MsgFun(Msg, SeqId, Acc0), State1}
                    end, {Acc, State}, AckTags),
    {AccN, a(StateN)}.

fold(Fun, Acc, State = #vqstate{index_state = IndexState}) ->
    {Its, IndexState1} = lists:foldl(fun inext/2, {[], IndexState},
                                     [msg_iterator(State),
                                      disk_ack_iterator(State),
                                      ram_ack_iterator(State),
                                      qi_ack_iterator(State)]),
    ifold(Fun, Acc, Its, State#vqstate{index_state = IndexState1}).

len(#vqstate { len = Len }) -> Len.

is_empty(State) -> 0 == len(State).

depth(State) ->
    len(State) + count_pending_acks(State).

set_ram_duration_target(
  DurationTarget, State = #vqstate {
                    rates = #rates { in      = AvgIngressRate,
                                     out     = AvgEgressRate,
                                     ack_in  = AvgAckIngressRate,
                                     ack_out = AvgAckEgressRate },
                    target_ram_count = TargetRamCount }) ->
    Rate =
        AvgEgressRate + AvgIngressRate + AvgAckEgressRate + AvgAckIngressRate,
    TargetRamCount1 =
        case DurationTarget of
            infinity  -> infinity;
            _         -> trunc(DurationTarget * Rate) %% msgs = sec * msgs/sec
        end,
    State1 = State #vqstate { target_ram_count = TargetRamCount1 },
    a(case TargetRamCount1 == infinity orelse
          (TargetRamCount =/= infinity andalso
           TargetRamCount1 >= TargetRamCount) of
          true  -> State1;
          false -> reduce_memory_use(State1)
      end).

maybe_update_rates(State = #vqstate{ in_counter  = InCount,
                                     out_counter = OutCount })
  when InCount + OutCount > ?MSGS_PER_RATE_CALC ->
    update_rates(State);
maybe_update_rates(State) ->
    State.

update_rates(State = #vqstate{ in_counter      =     InCount,
                               out_counter     =    OutCount,
                               ack_in_counter  =  AckInCount,
                               ack_out_counter = AckOutCount,
                               rates = #rates{ in        =     InRate,
                                               out       =    OutRate,
                                               ack_in    =  AckInRate,
                                               ack_out   = AckOutRate,
                                               timestamp = TS }}) ->
    Now = time_compat:monotonic_time(),

    Rates = #rates { in        = update_rate(Now, TS,     InCount,     InRate),
                     out       = update_rate(Now, TS,    OutCount,    OutRate),
                     ack_in    = update_rate(Now, TS,  AckInCount,  AckInRate),
                     ack_out   = update_rate(Now, TS, AckOutCount, AckOutRate),
                     timestamp = Now },

    State#vqstate{ in_counter      = 0,
                   out_counter     = 0,
                   ack_in_counter  = 0,
                   ack_out_counter = 0,
                   rates           = Rates }.

update_rate(Now, TS, Count, Rate) ->
    Time = time_compat:convert_time_unit(Now - TS, native, micro_seconds) /
        ?MICROS_PER_SECOND,
    if
        Time == 0 -> Rate;
        true      -> rabbit_misc:moving_average(Time, ?RATE_AVG_HALF_LIFE,
                                                Count / Time, Rate)
    end.

ram_duration(State) ->
    State1 = #vqstate { rates = #rates { in      = AvgIngressRate,
                                         out     = AvgEgressRate,
                                         ack_in  = AvgAckIngressRate,
                                         ack_out = AvgAckEgressRate },
                        ram_msg_count      = RamMsgCount,
                        ram_msg_count_prev = RamMsgCountPrev,
                        ram_pending_ack    = RPA,
                        qi_pending_ack     = QPA,
                        ram_ack_count_prev = RamAckCountPrev } =
        update_rates(State),

    RamAckCount = gb_trees:size(RPA) + gb_trees:size(QPA),

    Duration = %% msgs+acks / (msgs+acks/sec) == sec
        case lists:all(fun (X) -> X < 0.01 end,
                       [AvgEgressRate, AvgIngressRate,
                        AvgAckEgressRate, AvgAckIngressRate]) of
            true  -> infinity;
            false -> (RamMsgCountPrev + RamMsgCount +
                          RamAckCount + RamAckCountPrev) /
                         (4 * (AvgEgressRate + AvgIngressRate +
                                   AvgAckEgressRate + AvgAckIngressRate))
        end,

    {Duration, State1}.

needs_timeout(#vqstate { index_state = IndexState }) ->
    case rabbit_queue_index:needs_sync(IndexState) of
        confirms -> timed;
        other    -> idle;
        false    -> false
    end.

timeout(State = #vqstate { index_state = IndexState }) ->
    State #vqstate { index_state = rabbit_queue_index:sync(IndexState) }.

handle_pre_hibernate(State = #vqstate { index_state = IndexState }) ->
    State #vqstate { index_state = rabbit_queue_index:flush(IndexState) }.

resume(State) -> a(reduce_memory_use(State)).

msg_rates(#vqstate { rates = #rates { in  = AvgIngressRate,
                                      out = AvgEgressRate } }) ->
    {AvgIngressRate, AvgEgressRate}.

info(messages_ready_ram, #vqstate{ram_msg_count = RamMsgCount}) ->
    RamMsgCount;
info(messages_unacknowledged_ram, #vqstate{ram_pending_ack = RPA,
                                           qi_pending_ack  = QPA}) ->
    gb_trees:size(RPA) + gb_trees:size(QPA);
info(messages_ram, State) ->
    info(messages_ready_ram, State) + info(messages_unacknowledged_ram, State);
info(messages_persistent, #vqstate{persistent_count = PersistentCount}) ->
    PersistentCount;
info(message_bytes, #vqstate{bytes         = Bytes,
                             unacked_bytes = UBytes}) ->
    Bytes + UBytes;
info(message_bytes_ready, #vqstate{bytes = Bytes}) ->
    Bytes;
info(message_bytes_unacknowledged, #vqstate{unacked_bytes = UBytes}) ->
    UBytes;
info(message_bytes_ram, #vqstate{ram_bytes = RamBytes}) ->
    RamBytes;
info(message_bytes_persistent, #vqstate{persistent_bytes = PersistentBytes}) ->
    PersistentBytes;
info(head_message_timestamp, #vqstate{
          q3               = Q3,
          q4               = Q4,
          ram_pending_ack  = RPA,
          qi_pending_ack   = QPA}) ->
          head_message_timestamp(Q3, Q4, RPA, QPA);
info(disk_reads, #vqstate{disk_read_count = Count}) ->
    Count;
info(disk_writes, #vqstate{disk_write_count = Count}) ->
    Count;
info(backing_queue_status, #vqstate {
          q1 = Q1, q2 = Q2, delta = Delta, q3 = Q3, q4 = Q4,
          len              = Len,
          target_ram_count = TargetRamCount,
          next_seq_id      = NextSeqId,
          rates            = #rates { in      = AvgIngressRate,
                                      out     = AvgEgressRate,
                                      ack_in  = AvgAckIngressRate,
                                      ack_out = AvgAckEgressRate }}) ->

    [ {q1                  , ?QUEUE:len(Q1)},
      {q2                  , ?QUEUE:len(Q2)},
      {delta               , Delta},
      {q3                  , ?QUEUE:len(Q3)},
      {q4                  , ?QUEUE:len(Q4)},
      {len                 , Len},
      {target_ram_count    , TargetRamCount},
      {next_seq_id         , NextSeqId},
      {avg_ingress_rate    , AvgIngressRate},
      {avg_egress_rate     , AvgEgressRate},
      {avg_ack_ingress_rate, AvgAckIngressRate},
      {avg_ack_egress_rate , AvgAckEgressRate} ];
info(Item, _) ->
    throw({bad_argument, Item}).

invoke(?MODULE, Fun, State) -> Fun(?MODULE, State);
invoke(      _,   _, State) -> State.

is_duplicate(_Msg, State) -> {false, State}.

set_queue_mode(Mode, State = #vqstate { mode = Mode }) ->
    State;
set_queue_mode(lazy, State = #vqstate {
                                target_ram_count = TargetRamCount }) ->
    %% To become a lazy queue we need to page everything to disk first.
    State1 = convert_to_lazy(State),
    %% restore the original target_ram_count
    a(State1 #vqstate { mode = lazy, target_ram_count = TargetRamCount });
set_queue_mode(default, State) ->
    %% becoming a default queue means loading messages from disk like
    %% whene a queue is recovered.
    a(maybe_deltas_to_betas(State #vqstate { mode = default }));
set_queue_mode(_, State) ->
    State.

convert_to_lazy(State = #vqstate { ram_msg_count = 0}) ->
    State;
convert_to_lazy(State) ->
    State1 = set_ram_duration_target(0, State),
    %% When pushing messages to disk, we might have been blocked by
    %% the msg_store, so we need to see if we have to wait for more
    %% credit, and the keep paging messages.
    %%
    %% The amqqueue_process could have taken care of this, but between
    %% the time it receives the bump_credit msg and calls BQ:resume to
    %% keep paging messages to disk, some other request may arrive to
    %% the BQ which at this moment is not in a proper state for a lazy
    %% BQ (unless all messages have been paged to disk already).
    wait_for_msg_store_credit(),
    convert_to_lazy(State1).

wait_for_msg_store_credit() ->
    case credit_flow:blocked() of
        true  -> receive
                     {bump_credit, Msg} ->
                         credit_flow:handle_bump_msg(Msg)
                 end;
        false -> ok
    end.

%% Get the Timestamp property of the first msg, if present. This is
%% the one with the oldest timestamp among the heads of the pending
%% acks and unread queues.  We can't check disk_pending_acks as these
%% are paged out - we assume some will soon be paged in rather than
%% forcing it to happen.  Pending ack msgs are included as they are
%% regarded as unprocessed until acked, this also prevents the result
%% apparently oscillating during repeated rejects.  Q3 is only checked
%% when Q4 is empty as any Q4 msg will be earlier.
head_message_timestamp(Q3, Q4, RPA, QPA) ->
    HeadMsgs = [ HeadMsgStatus#msg_status.msg ||
                   HeadMsgStatus <-
                       [ get_qs_head([Q4, Q3]),
                         get_pa_head(RPA),
                         get_pa_head(QPA) ],
                   HeadMsgStatus /= undefined ],

    Timestamps =
        [Timestamp || HeadMsg <- HeadMsgs,
                      Timestamp <- [rabbit_basic:extract_timestamp(
                                      HeadMsg#basic_message.content)],
                      Timestamp /= undefined
        ],

    case Timestamps == [] of
        true -> '';
        false -> lists:min(Timestamps)
    end.

get_qs_head(Qs) ->
    catch lists:foldl(
            fun (Q, Acc) ->
                    case get_q_head(Q) of
                        undefined -> Acc;
                        Val -> throw(Val)
                    end
            end, undefined, Qs).

get_q_head(Q) ->
    get_collection_head(Q, fun ?QUEUE:is_empty/1, fun ?QUEUE:peek/1).

get_pa_head(PA) ->
    get_collection_head(PA, fun gb_trees:is_empty/1, fun gb_trees:smallest/1).

get_collection_head(Col, IsEmpty, GetVal) ->
    case IsEmpty(Col) of
        false ->
            {_, MsgStatus} = GetVal(Col),
            MsgStatus;
        true  -> undefined
    end.

%%----------------------------------------------------------------------------
%% Minor helpers
%%----------------------------------------------------------------------------
a(State = #vqstate { q1 = Q1, q2 = Q2, delta = Delta, q3 = Q3, q4 = Q4,
                     mode             = default,
                     len              = Len,
                     bytes            = Bytes,
                     unacked_bytes    = UnackedBytes,
                     persistent_count = PersistentCount,
                     persistent_bytes = PersistentBytes,
                     ram_msg_count    = RamMsgCount,
                     ram_bytes        = RamBytes}) ->
    E1 = ?QUEUE:is_empty(Q1),
    E2 = ?QUEUE:is_empty(Q2),
    ED = Delta#delta.count == 0,
    E3 = ?QUEUE:is_empty(Q3),
    E4 = ?QUEUE:is_empty(Q4),
    LZ = Len == 0,

    %% if q1 has messsages then q3 cannot be empty. See publish/6.
    true = E1 or not E3,
    %% if q2 has messages then we have messages in delta (paged to
    %% disk). See push_alphas_to_betas/2.
    true = E2 or not ED,
    %% if delta has messages then q3 cannot be empty. This is enforced
    %% by paging, where min([?SEGMENT_ENTRY_COUNT, len(q3)]) messages
    %% are always kept on RAM, which is not valid for lazy queues.
    true = ED or not E3,      %% does not hold for lazy queues.
    %% if the queue length is 0, then q3 and q4 must be empty. This
    %% does not hold for lazy queues which keep q1, q2, q3 and q4
    %% empty.
    true = LZ == (E3 and E4), %% does not hold for lazy queues.

    true = Len             >= 0,
    true = Bytes           >= 0,
    true = UnackedBytes    >= 0,
    true = PersistentCount >= 0,
    true = PersistentBytes >= 0,
    true = RamMsgCount     >= 0,
    true = RamMsgCount     =< Len,
    true = RamBytes        >= 0,
    true = RamBytes        =< Bytes + UnackedBytes,

    State;
a(State = #vqstate { q1 = Q1, q2 = Q2, delta = Delta, q3 = Q3, q4 = Q4,
                     mode             = lazy,
                     len              = Len,
                     bytes            = Bytes,
                     unacked_bytes    = UnackedBytes,
                     persistent_count = PersistentCount,
                     persistent_bytes = PersistentBytes,
                     ram_msg_count    = RamMsgCount,
                     ram_bytes        = RamBytes}) ->
    E1 = ?QUEUE:is_empty(Q1),
    E2 = ?QUEUE:is_empty(Q2),
    ED = Delta#delta.count == 0,
    E3 = ?QUEUE:is_empty(Q3),
    E4 = ?QUEUE:is_empty(Q4),
    LZ = Len == 0,

    %% q1 must always be empty, since q1 only get messages during
    %% publish, but for lazy queues messages go straight to delta.
    true = E1,

    %% q2 only gets messages from q1 when push_alphas_to_betas is
    %% called for a non empty delta, which won't be the case for a
    %% lazy queue. This means q2 must always be empty.
    true = E2,

    %% q4 must always be empty, since q1 only get messages during
    %% publish, but for lazy queues messages go straight to delta.
    true = E4,

    %% if the queue is empty, then delta is empty and q3 is empty
    true = LZ == (ED and E3),

    true = Len             >= 0,
    true = Bytes           >= 0,
    true = UnackedBytes    >= 0,
    true = PersistentCount >= 0,
    true = PersistentBytes >= 0,
    true = RamMsgCount     == 0,
    true = RamMsgCount     =< Len,
    true = RamBytes        >= 0,
    true = RamBytes        =< Bytes + UnackedBytes,

    State.

d(Delta = #delta { start_seq_id = Start, count = Count, end_seq_id = End })
  when Start + Count =< End ->
    Delta.

m(MsgStatus = #msg_status { is_persistent = IsPersistent,
                            msg_in_store  = MsgInStore,
                            index_on_disk = IndexOnDisk }) ->
    true = (not IsPersistent) or IndexOnDisk,
    true = msg_in_ram(MsgStatus) or MsgInStore,
    MsgStatus.

one_if(true ) -> 1;
one_if(false) -> 0.

cons_if(true,   E, L) -> [E | L];
cons_if(false, _E, L) -> L.

gb_sets_maybe_insert(false, _Val, Set) -> Set;
gb_sets_maybe_insert(true,   Val, Set) -> gb_sets:add(Val, Set).

msg_status(IsPersistent, IsDelivered, SeqId,
           Msg = #basic_message {id = MsgId}, MsgProps, IndexMaxSize) ->
    #msg_status{seq_id        = SeqId,
                msg_id        = MsgId,
                msg           = Msg,
                is_persistent = IsPersistent,
                is_delivered  = IsDelivered,
                msg_in_store  = false,
                index_on_disk = false,
                persist_to    = determine_persist_to(Msg, MsgProps, IndexMaxSize),
                msg_props     = MsgProps}.

beta_msg_status({Msg = #basic_message{id = MsgId},
                 SeqId, MsgProps, IsPersistent, IsDelivered}) ->
    MS0 = beta_msg_status0(SeqId, MsgProps, IsPersistent, IsDelivered),
    MS0#msg_status{msg_id       = MsgId,
                   msg          = Msg,
                   persist_to   = queue_index,
                   msg_in_store = false};

beta_msg_status({MsgId, SeqId, MsgProps, IsPersistent, IsDelivered}) ->
    MS0 = beta_msg_status0(SeqId, MsgProps, IsPersistent, IsDelivered),
    MS0#msg_status{msg_id       = MsgId,
                   msg          = undefined,
                   persist_to   = msg_store,
                   msg_in_store = true}.

beta_msg_status0(SeqId, MsgProps, IsPersistent, IsDelivered) ->
  #msg_status{seq_id        = SeqId,
              msg           = undefined,
              is_persistent = IsPersistent,
              is_delivered  = IsDelivered,
              index_on_disk = true,
              msg_props     = MsgProps}.

trim_msg_status(MsgStatus) ->
    case persist_to(MsgStatus) of
        msg_store   -> MsgStatus#msg_status{msg = undefined};
        queue_index -> MsgStatus
    end.

with_msg_store_state({MSCStateP, MSCStateT},  true, Fun) ->
    {Result, MSCStateP1} = Fun(MSCStateP),
    {Result, {MSCStateP1, MSCStateT}};
with_msg_store_state({MSCStateP, MSCStateT}, false, Fun) ->
    {Result, MSCStateT1} = Fun(MSCStateT),
    {Result, {MSCStateP, MSCStateT1}}.

with_immutable_msg_store_state(MSCState, IsPersistent, Fun) ->
    {Res, MSCState} = with_msg_store_state(MSCState, IsPersistent,
                                           fun (MSCState1) ->
                                                   {Fun(MSCState1), MSCState1}
                                           end),
    Res.

msg_store_client_init(MsgStore, MsgOnDiskFun, Callback) ->
    msg_store_client_init(MsgStore, rabbit_guid:gen(), MsgOnDiskFun,
                          Callback).

msg_store_client_init(MsgStore, Ref, MsgOnDiskFun, Callback) ->
    CloseFDsFun = msg_store_close_fds_fun(MsgStore =:= ?PERSISTENT_MSG_STORE),
    rabbit_msg_store:client_init(MsgStore, Ref, MsgOnDiskFun,
                                 fun () -> Callback(?MODULE, CloseFDsFun) end).

msg_store_write(MSCState, IsPersistent, MsgId, Msg) ->
    with_immutable_msg_store_state(
      MSCState, IsPersistent,
      fun (MSCState1) ->
              rabbit_msg_store:write_flow(MsgId, Msg, MSCState1)
      end).

msg_store_read(MSCState, IsPersistent, MsgId) ->
    with_msg_store_state(
      MSCState, IsPersistent,
      fun (MSCState1) ->
              rabbit_msg_store:read(MsgId, MSCState1)
      end).

msg_store_remove(MSCState, IsPersistent, MsgIds) ->
    with_immutable_msg_store_state(
      MSCState, IsPersistent,
      fun (MCSState1) ->
              rabbit_msg_store:remove(MsgIds, MCSState1)
      end).

msg_store_close_fds(MSCState, IsPersistent) ->
    with_msg_store_state(
      MSCState, IsPersistent,
      fun (MSCState1) -> rabbit_msg_store:close_all_indicated(MSCState1) end).

msg_store_close_fds_fun(IsPersistent) ->
    fun (?MODULE, State = #vqstate { msg_store_clients = MSCState }) ->
            {ok, MSCState1} = msg_store_close_fds(MSCState, IsPersistent),
            State #vqstate { msg_store_clients = MSCState1 }
    end.

maybe_write_delivered(false, _SeqId, IndexState) ->
    IndexState;
maybe_write_delivered(true, SeqId, IndexState) ->
    rabbit_queue_index:deliver([SeqId], IndexState).

betas_from_index_entries(List, TransientThreshold, DelsAndAcksFun, State) ->
    {Filtered, Delivers, Acks, RamReadyCount, RamBytes} =
        lists:foldr(
          fun ({_MsgOrId, SeqId, _MsgProps, IsPersistent, IsDelivered} = M,
               {Filtered1, Delivers1, Acks1, RRC, RB} = Acc) ->
                  case SeqId < TransientThreshold andalso not IsPersistent of
                      true  -> {Filtered1,
                                cons_if(not IsDelivered, SeqId, Delivers1),
                                [SeqId | Acks1], RRC, RB};
                      false -> MsgStatus = m(beta_msg_status(M)),
                               HaveMsg = msg_in_ram(MsgStatus),
                               Size = msg_size(MsgStatus),
                               case is_msg_in_pending_acks(SeqId, State) of
                                   false -> {?QUEUE:in_r(MsgStatus, Filtered1),
                                             Delivers1, Acks1,
                                             RRC + one_if(HaveMsg),
                                             RB + one_if(HaveMsg) * Size};
                                   true  -> Acc %% [0]
                               end
                  end
          end, {?QUEUE:new(), [], [], 0, 0}, List),
    {Filtered, RamReadyCount, RamBytes, DelsAndAcksFun(Delivers, Acks, State)}.
%% [0] We don't increase RamBytes here, even though it pertains to
%% unacked messages too, since if HaveMsg then the message must have
%% been stored in the QI, thus the message must have been in
%% qi_pending_ack, thus it must already have been in RAM.

is_msg_in_pending_acks(SeqId, #vqstate { ram_pending_ack  = RPA,
                                         disk_pending_ack = DPA,
                                         qi_pending_ack   = QPA }) ->
    (gb_trees:is_defined(SeqId, RPA) orelse
     gb_trees:is_defined(SeqId, DPA) orelse
     gb_trees:is_defined(SeqId, QPA)).

expand_delta(SeqId, ?BLANK_DELTA_PATTERN(X)) ->
    d(#delta { start_seq_id = SeqId, count = 1, end_seq_id = SeqId + 1 });
expand_delta(SeqId, #delta { start_seq_id = StartSeqId,
                             count        = Count } = Delta)
  when SeqId < StartSeqId ->
    d(Delta #delta { start_seq_id = SeqId, count = Count + 1 });
expand_delta(SeqId, #delta { count        = Count,
                             end_seq_id   = EndSeqId } = Delta)
  when SeqId >= EndSeqId ->
    d(Delta #delta { count = Count + 1, end_seq_id = SeqId + 1 });
expand_delta(_SeqId, #delta { count       = Count } = Delta) ->
    d(Delta #delta { count = Count + 1 }).

%%----------------------------------------------------------------------------
%% Internal major helpers for Public API
%%----------------------------------------------------------------------------

init(IsDurable, IndexState, DeltaCount, DeltaBytes, Terms,
     PersistentClient, TransientClient) ->
    {LowSeqId, NextSeqId, IndexState1} = rabbit_queue_index:bounds(IndexState),

    {DeltaCount1, DeltaBytes1} =
        case Terms of
            non_clean_shutdown -> {DeltaCount, DeltaBytes};
            _                  -> {proplists:get_value(persistent_count,
                                                       Terms, DeltaCount),
                                   proplists:get_value(persistent_bytes,
                                                       Terms, DeltaBytes)}
        end,
    Delta = case DeltaCount1 == 0 andalso DeltaCount /= undefined of
                true  -> ?BLANK_DELTA;
                false -> d(#delta { start_seq_id = LowSeqId,
                                    count        = DeltaCount1,
                                    end_seq_id   = NextSeqId })
            end,
    Now = time_compat:monotonic_time(),
    IoBatchSize = rabbit_misc:get_env(rabbit, msg_store_io_batch_size,
                                      ?IO_BATCH_SIZE),

    {ok, IndexMaxSize} = application:get_env(
                           rabbit, queue_index_embed_msgs_below),
    State = #vqstate {
      q1                  = ?QUEUE:new(),
      q2                  = ?QUEUE:new(),
      delta               = Delta,
      q3                  = ?QUEUE:new(),
      q4                  = ?QUEUE:new(),
      next_seq_id         = NextSeqId,
      ram_pending_ack     = gb_trees:empty(),
      disk_pending_ack    = gb_trees:empty(),
      qi_pending_ack      = gb_trees:empty(),
      index_state         = IndexState1,
      msg_store_clients   = {PersistentClient, TransientClient},
      durable             = IsDurable,
      transient_threshold = NextSeqId,
      qi_embed_msgs_below = IndexMaxSize,

      len                 = DeltaCount1,
      persistent_count    = DeltaCount1,
      bytes               = DeltaBytes1,
      persistent_bytes    = DeltaBytes1,

      target_ram_count    = infinity,
      ram_msg_count       = 0,
      ram_msg_count_prev  = 0,
      ram_ack_count_prev  = 0,
      ram_bytes           = 0,
      unacked_bytes       = 0,
      out_counter         = 0,
      in_counter          = 0,
      rates               = blank_rates(Now),
      msgs_on_disk        = gb_sets:new(),
      msg_indices_on_disk = gb_sets:new(),
      unconfirmed         = gb_sets:new(),
      confirmed           = gb_sets:new(),
      ack_out_counter     = 0,
      ack_in_counter      = 0,
      disk_read_count     = 0,
      disk_write_count    = 0,

      io_batch_size       = IoBatchSize,

      mode                = default },
    a(maybe_deltas_to_betas(State)).

blank_rates(Now) ->
    #rates { in        = 0.0,
             out       = 0.0,
             ack_in    = 0.0,
             ack_out   = 0.0,
             timestamp = Now}.

in_r(MsgStatus = #msg_status { msg = undefined },
     State = #vqstate { mode = default, q3 = Q3, q4 = Q4 }) ->
    case ?QUEUE:is_empty(Q4) of
        true  -> State #vqstate { q3 = ?QUEUE:in_r(MsgStatus, Q3) };
        false -> {Msg, State1 = #vqstate { q4 = Q4a }} =
                     read_msg(MsgStatus, State),
                 MsgStatus1 = MsgStatus#msg_status{msg = Msg},
                 stats(ready0, {MsgStatus, MsgStatus1},
                       State1 #vqstate { q4 = ?QUEUE:in_r(MsgStatus1, Q4a) })
    end;
in_r(MsgStatus, State = #vqstate { mode = default, q4 = Q4 }) ->
    State #vqstate { q4 = ?QUEUE:in_r(MsgStatus, Q4) };
%% lazy queues
in_r(MsgStatus = #msg_status { seq_id = SeqId },
     State = #vqstate { mode = lazy, q3 = Q3, delta = Delta}) ->
    case ?QUEUE:is_empty(Q3) of
        true  ->
            State1 = maybe_write_to_disk(true, true, MsgStatus, State),
            State2 = stats(ready0, {MsgStatus, none}, State1),
            Delta1 = expand_delta(SeqId, Delta),
            State2 #vqstate{ delta = Delta1 };
        false ->
            State #vqstate { q3 = ?QUEUE:in_r(MsgStatus, Q3) }
    end.

queue_out(State = #vqstate { mode = default, q4 = Q4 }) ->
    case ?QUEUE:out(Q4) of
        {empty, _Q4} ->
            case fetch_from_q3(State) of
                {empty, _State1} = Result     -> Result;
                {loaded, {MsgStatus, State1}} -> {{value, MsgStatus}, State1}
            end;
        {{value, MsgStatus}, Q4a} ->
            {{value, MsgStatus}, State #vqstate { q4 = Q4a }}
    end;
%% lazy queues
queue_out(State = #vqstate { mode = lazy }) ->
    case fetch_from_q3(State) of
        {empty, _State1} = Result     -> Result;
        {loaded, {MsgStatus, State1}} -> {{value, MsgStatus}, State1}
    end.

read_msg(#msg_status{msg           = undefined,
                     msg_id        = MsgId,
                     is_persistent = IsPersistent}, State) ->
    read_msg(MsgId, IsPersistent, State);
read_msg(#msg_status{msg = Msg}, State) ->
    {Msg, State}.

read_msg(MsgId, IsPersistent, State = #vqstate{msg_store_clients = MSCState,
                                               disk_read_count   = Count}) ->
    {{ok, Msg = #basic_message {}}, MSCState1} =
        msg_store_read(MSCState, IsPersistent, MsgId),
    {Msg, State #vqstate {msg_store_clients = MSCState1,
                          disk_read_count   = Count + 1}}.

stats(Signs, Statuses, State) ->
    stats0(expand_signs(Signs), expand_statuses(Statuses), State).

expand_signs(ready0)   -> {0, 0, true};
expand_signs(dormant)  -> {1, 0, true};
expand_signs({A, B})   -> {A, B, false}.

expand_statuses({none, A})    -> {false,         msg_in_ram(A), A};
expand_statuses({B,    none}) -> {msg_in_ram(B), false,         B};
expand_statuses({dormant, A}) -> {false        , false,         A};
expand_statuses({B,    A})    -> {msg_in_ram(B), msg_in_ram(A), B}.

%% In this function at least, we are religious: the variable name
%% contains "Ready" or "Unacked" iff that is what it counts. If
%% neither is present it counts both.
stats0({DeltaReady, DeltaUnacked, ReadyMsgPaged},
       {InRamBefore, InRamAfter, MsgStatus},
       State = #vqstate{len              = ReadyCount,
                        bytes            = ReadyBytes,
                        ram_msg_count    = RamReadyCount,
                        persistent_count = PersistentCount,
                        unacked_bytes    = UnackedBytes,
                        ram_bytes        = RamBytes,
                        persistent_bytes = PersistentBytes}) ->
    S = msg_size(MsgStatus),
    DeltaTotal = DeltaReady + DeltaUnacked,
    DeltaRam = case {InRamBefore, InRamAfter} of
                   {false, false} ->  0;
                   {false, true}  ->  1;
                   {true,  false} -> -1;
                   {true,  true}  ->  0
               end,
    DeltaRamReady = case DeltaReady of
                        1                    -> one_if(InRamAfter);
                        -1                   -> -one_if(InRamBefore);
                        0 when ReadyMsgPaged -> DeltaRam;
                        0                    -> 0
                    end,
    DeltaPersistent = DeltaTotal * one_if(MsgStatus#msg_status.is_persistent),
    State#vqstate{len               = ReadyCount      + DeltaReady,
                  ram_msg_count     = RamReadyCount   + DeltaRamReady,
                  persistent_count  = PersistentCount + DeltaPersistent,
                  bytes             = ReadyBytes      + DeltaReady       * S,
                  unacked_bytes     = UnackedBytes    + DeltaUnacked     * S,
                  ram_bytes         = RamBytes        + DeltaRam         * S,
                  persistent_bytes  = PersistentBytes + DeltaPersistent  * S}.

msg_size(#msg_status{msg_props = #message_properties{size = Size}}) -> Size.

msg_in_ram(#msg_status{msg = Msg}) -> Msg =/= undefined.

%% first param: AckRequired
remove(true, MsgStatus = #msg_status {
               seq_id        = SeqId,
               is_delivered  = IsDelivered,
               index_on_disk = IndexOnDisk },
       State = #vqstate {out_counter       = OutCount,
                         index_state       = IndexState}) ->
    %% Mark it delivered if necessary
    IndexState1 = maybe_write_delivered(
                    IndexOnDisk andalso not IsDelivered,
                    SeqId, IndexState),

    State1 = record_pending_ack(
               MsgStatus #msg_status {
                 is_delivered = true }, State),

    State2 = stats({-1, 1}, {MsgStatus, MsgStatus}, State1),

    {SeqId, maybe_update_rates(
              State2 #vqstate {out_counter = OutCount + 1,
                               index_state = IndexState1})};

%% This function body has the same behaviour as remove_queue_entries/3
%% but instead of removing messages based on a ?QUEUE, this removes
%% just one message, the one referenced by the MsgStatus provided.
remove(false, MsgStatus = #msg_status {
                seq_id        = SeqId,
                msg_id        = MsgId,
                is_persistent = IsPersistent,
                is_delivered  = IsDelivered,
                msg_in_store  = MsgInStore,
                index_on_disk = IndexOnDisk },
       State = #vqstate {out_counter       = OutCount,
                         index_state       = IndexState,
                         msg_store_clients = MSCState}) ->
    %% Mark it delivered if necessary
    IndexState1 = maybe_write_delivered(
                    IndexOnDisk andalso not IsDelivered,
                    SeqId, IndexState),

    %% Remove from msg_store and queue index, if necessary
    case MsgInStore of
        true  -> ok = msg_store_remove(MSCState, IsPersistent, [MsgId]);
        false -> ok
    end,

    IndexState2 =
        case IndexOnDisk of
            true  -> rabbit_queue_index:ack([SeqId], IndexState1);
            false -> IndexState1
        end,

    State1 = stats({-1, 0}, {MsgStatus, none}, State),

    {undefined, maybe_update_rates(
                  State1 #vqstate {out_counter = OutCount + 1,
                                   index_state = IndexState2})}.

%% This function exists as a way to improve dropwhile/2
%% performance. The idea of having this function is to optimise calls
%% to rabbit_queue_index by batching delivers and acks, instead of
%% sending them one by one.
%%
%% Instead of removing every message as their are popped from the
%% queue, it first accumulates them and then removes them by calling
%% remove_queue_entries/3, since the behaviour of
%% remove_queue_entries/3 when used with
%% process_delivers_and_acks_fun(deliver_and_ack) is the same as
%% calling remove(false, MsgStatus, State).
%%
%% remove/3 also updates the out_counter in every call, but here we do
%% it just once at the end.
remove_by_predicate(Pred, State = #vqstate {out_counter = OutCount}) ->
    {MsgProps, QAcc, State1} =
        collect_by_predicate(Pred, ?QUEUE:new(), State),
    State2 =
        remove_queue_entries(
          QAcc, process_delivers_and_acks_fun(deliver_and_ack), State1),
    %% maybe_update_rates/1 is called in remove/2 for every
    %% message. Since we update out_counter only once, we call it just
    %% there.
    {MsgProps, maybe_update_rates(
                 State2 #vqstate {
                   out_counter = OutCount + ?QUEUE:len(QAcc)})}.

%% This function exists as a way to improve fetchwhile/4
%% performance. The idea of having this function is to optimise calls
%% to rabbit_queue_index by batching delivers, instead of sending them
%% one by one.
%%
%% Fun is the function passed to fetchwhile/4 that's
%% applied to every fetched message and used to build the fetchwhile/4
%% result accumulator FetchAcc.
fetch_by_predicate(Pred, Fun, FetchAcc,
                   State = #vqstate {
                              index_state = IndexState,
                              out_counter = OutCount}) ->
    {MsgProps, QAcc, State1} =
        collect_by_predicate(Pred, ?QUEUE:new(), State),

    {Delivers, FetchAcc1, State2} =
        process_queue_entries(QAcc, Fun, FetchAcc, State1),

    IndexState1 = rabbit_queue_index:deliver(Delivers, IndexState),

    {MsgProps, FetchAcc1, maybe_update_rates(
                            State2 #vqstate {
                              index_state = IndexState1,
                              out_counter = OutCount + ?QUEUE:len(QAcc)})}.

%% We try to do here the same as what remove(true, State) does but
%% processing several messages at the same time. The idea is to
%% optimize rabbit_queue_index:deliver/2 calls by sending a list of
%% SeqIds instead of one by one, thus process_queue_entries1 will
%% accumulate the required deliveries, will record_pending_ack for
%% each message, and will update stats, like remove/2 does.
%%
%% For the meaning of Fun and FetchAcc arguments see
%% fetch_by_predicate/4 above.
process_queue_entries(Q, Fun, FetchAcc, State) ->
    ?QUEUE:foldl(fun (MsgStatus, Acc) ->
                         process_queue_entries1(MsgStatus, Fun, Acc)
                 end,
                 {[], FetchAcc, State}, Q).

process_queue_entries1(
  #msg_status { seq_id = SeqId, is_delivered = IsDelivered,
                index_on_disk = IndexOnDisk} = MsgStatus,
  Fun,
  {Delivers, FetchAcc, State}) ->
    {Msg, State1} = read_msg(MsgStatus, State),
    State2 = record_pending_ack(
               MsgStatus #msg_status {
                 is_delivered = true }, State1),
    {cons_if(IndexOnDisk andalso not IsDelivered, SeqId, Delivers),
     Fun(Msg, SeqId, FetchAcc),
     stats({-1, 1}, {MsgStatus, MsgStatus}, State2)}.

collect_by_predicate(Pred, QAcc, State) ->
    case queue_out(State) of
        {empty, State1} ->
            {undefined, QAcc, State1};
        {{value, MsgStatus = #msg_status { msg_props = MsgProps }}, State1} ->
            case Pred(MsgProps) of
                true  -> collect_by_predicate(Pred, ?QUEUE:in(MsgStatus, QAcc),
                                              State1);
                false -> {MsgProps, QAcc, in_r(MsgStatus, State1)}
            end
    end.

%%----------------------------------------------------------------------------
%% Helpers for Public API purge/1 function
%%----------------------------------------------------------------------------

%% The difference between purge_when_pending_acks/1
%% vs. purge_and_index_reset/1 is that the first one issues a deliver
%% and an ack to the queue index for every message that's being
%% removed, while the later just resets the queue index state.
purge_when_pending_acks(State) ->
    State1 = purge1(process_delivers_and_acks_fun(deliver_and_ack), State),
    a(State1).

purge_and_index_reset(State) ->
    State1 = purge1(process_delivers_and_acks_fun(none), State),
    a(reset_qi_state(State1)).

%% This function removes messages from each of {q1, q2, q3, q4}.
%%
%% With remove_queue_entries/3 q1 and q4 are emptied, while q2 and q3
%% are specially handled by purge_betas_and_deltas/2.
%%
%% purge_betas_and_deltas/2 loads messages from the queue index,
%% filling up q3 and in some cases moving messages form q2 to q3 while
%% reseting q2 to an empty queue (see maybe_deltas_to_betas/2). The
%% messages loaded into q3 are removed by calling
%% remove_queue_entries/3 until there are no more messages to be read
%% from the queue index. Messages are read in batches from the queue
%% index.
purge1(AfterFun, State = #vqstate { q4 = Q4}) ->
    State1 = remove_queue_entries(Q4, AfterFun, State),

    State2 = #vqstate {q1 = Q1} =
        purge_betas_and_deltas(AfterFun, State1#vqstate{q4 = ?QUEUE:new()}),

    State3 = remove_queue_entries(Q1, AfterFun, State2),

    a(State3#vqstate{q1 = ?QUEUE:new()}).

reset_qi_state(State = #vqstate{index_state = IndexState}) ->
    State#vqstate{index_state =
                         rabbit_queue_index:reset_state(IndexState)}.

is_pending_ack_empty(State) ->
    count_pending_acks(State) =:= 0.

count_pending_acks(#vqstate { ram_pending_ack   = RPA,
                              disk_pending_ack  = DPA,
                              qi_pending_ack    = QPA }) ->
    gb_trees:size(RPA) + gb_trees:size(DPA) + gb_trees:size(QPA).

purge_betas_and_deltas(DelsAndAcksFun, State = #vqstate { q3 = Q3 }) ->
    case ?QUEUE:is_empty(Q3) of
        true  -> State;
        false -> State1 = remove_queue_entries(Q3, DelsAndAcksFun, State),
                 purge_betas_and_deltas(DelsAndAcksFun,
                                        maybe_deltas_to_betas(
                                          DelsAndAcksFun,
                                          State1#vqstate{q3 = ?QUEUE:new()}))
    end.

remove_queue_entries(Q, DelsAndAcksFun,
                     State = #vqstate{msg_store_clients = MSCState}) ->
    {MsgIdsByStore, Delivers, Acks, State1} =
        ?QUEUE:foldl(fun remove_queue_entries1/2,
                     {orddict:new(), [], [], State}, Q),
    remove_msgs_by_id(MsgIdsByStore, MSCState),
    DelsAndAcksFun(Delivers, Acks, State1).

remove_queue_entries1(
  #msg_status { msg_id = MsgId, seq_id = SeqId, is_delivered = IsDelivered,
                msg_in_store = MsgInStore, index_on_disk = IndexOnDisk,
                is_persistent = IsPersistent} = MsgStatus,
  {MsgIdsByStore, Delivers, Acks, State}) ->
    {case MsgInStore of
         true  -> rabbit_misc:orddict_cons(IsPersistent, MsgId, MsgIdsByStore);
         false -> MsgIdsByStore
     end,
     cons_if(IndexOnDisk andalso not IsDelivered, SeqId, Delivers),
     cons_if(IndexOnDisk, SeqId, Acks),
     stats({-1, 0}, {MsgStatus, none}, State)}.

process_delivers_and_acks_fun(deliver_and_ack) ->
    fun (Delivers, Acks, State = #vqstate { index_state = IndexState }) ->
            IndexState1 =
                rabbit_queue_index:ack(
                  Acks, rabbit_queue_index:deliver(Delivers, IndexState)),
            State #vqstate { index_state = IndexState1 }
    end;
process_delivers_and_acks_fun(_) ->
    fun (_, _, State) ->
            State
    end.

%%----------------------------------------------------------------------------
%% Internal gubbins for publishing
%%----------------------------------------------------------------------------
<<<<<<< HEAD
lazy_publish(Msg = #basic_message { is_persistent = IsPersistent, id = MsgId },
             MsgProps = #message_properties { needs_confirming = NeedsConfirming },
             IsDelivered, _ChPid, _Flow, PersistFun,
             State = #vqstate { qi_embed_msgs_below = IndexMaxSize,
                                next_seq_id         = SeqId,
                                in_counter          = InCount,
                                durable             = IsDurable,
                                unconfirmed         = UC,
                                delta               = Delta }) ->
    IsPersistent1 = IsDurable andalso IsPersistent,
    MsgStatus = msg_status(IsPersistent1, IsDelivered, SeqId, Msg, MsgProps, IndexMaxSize),
    {MsgStatus1, State1} = PersistFun(true, true, MsgStatus, State),
    UC1 = gb_sets_maybe_insert(NeedsConfirming, MsgId, UC),
    Delta1 = expand_delta(SeqId, Delta),
    stats(dormant, {dormant, m(MsgStatus1)},
          State1#vqstate{ delta       = Delta1,
                          next_seq_id = SeqId + 1,
                          in_counter  = InCount + 1,
                          unconfirmed = UC1 }).
=======
publish1(Msg = #basic_message { is_persistent = IsPersistent, id = MsgId },
         MsgProps = #message_properties { needs_confirming = NeedsConfirming },
         IsDelivered, _ChPid, _Flow, PersistFun,
         State = #vqstate { q1 = Q1, q3 = Q3, q4 = Q4,
                            qi_embed_msgs_below = IndexMaxSize,
                            next_seq_id         = SeqId,
                            in_counter          = InCount,
                            durable             = IsDurable,
                            unconfirmed         = UC }) ->
    IsPersistent1 = IsDurable andalso IsPersistent,
    MsgStatus = msg_status(IsPersistent1, IsDelivered, SeqId, Msg, MsgProps, IndexMaxSize),
    {MsgStatus1, State1} = PersistFun(false, false, MsgStatus, State),
    State2 = case ?QUEUE:is_empty(Q3) of
                 false -> State1 #vqstate { q1 = ?QUEUE:in(m(MsgStatus1), Q1) };
                 true  -> State1 #vqstate { q4 = ?QUEUE:in(m(MsgStatus1), Q4) }
             end,
    InCount1 = InCount + 1,
    UC1 = gb_sets_maybe_insert(NeedsConfirming, MsgId, UC),
    stats({1, 0}, {none, MsgStatus1},
          State2#vqstate{ next_seq_id = SeqId + 1,
                          in_counter  = InCount1,
                          unconfirmed = UC1 }).

batch_publish1({Msg, MsgProps, IsDelivered}, {ChPid, Flow, State}) ->
    {ChPid, Flow, publish1(Msg, MsgProps, IsDelivered, ChPid, Flow,
                           fun maybe_prepare_write_to_disk/4, State)}.

publish_delivered1(Msg = #basic_message { is_persistent = IsPersistent,
                                          id = MsgId },
                   MsgProps = #message_properties {
                                 needs_confirming = NeedsConfirming },
                   _ChPid, _Flow, PersistFun,
                   State = #vqstate { qi_embed_msgs_below = IndexMaxSize,
                                      next_seq_id         = SeqId,
                                      out_counter         = OutCount,
                                      in_counter          = InCount,
                                      durable             = IsDurable,
                                      unconfirmed         = UC }) ->
    IsPersistent1 = IsDurable andalso IsPersistent,
    MsgStatus = msg_status(IsPersistent1, true, SeqId, Msg, MsgProps, IndexMaxSize),
    {MsgStatus1, State1} = PersistFun(false, false, MsgStatus, State),
    State2 = record_pending_ack(m(MsgStatus1), State1),
    UC1 = gb_sets_maybe_insert(NeedsConfirming, MsgId, UC),
    State3 = stats({0, 1}, {none, MsgStatus1},
                   State2 #vqstate { next_seq_id      = SeqId    + 1,
                                     out_counter      = OutCount + 1,
                                     in_counter       = InCount  + 1,
                                     unconfirmed      = UC1 }),
    {SeqId, State3}.

batch_publish_delivered1({Msg, MsgProps}, {ChPid, Flow, SeqIds, State}) ->
    {SeqId, State1} =
        publish_delivered1(Msg, MsgProps, ChPid, Flow,
                           fun maybe_prepare_write_to_disk/4,
                           State),
    {ChPid, Flow, [SeqId | SeqIds], State1}.
>>>>>>> 44a0ddb7

maybe_write_msg_to_disk(_Force, MsgStatus = #msg_status {
                                  msg_in_store = true }, State) ->
    {MsgStatus, State};
maybe_write_msg_to_disk(Force, MsgStatus = #msg_status {
                                 msg = Msg, msg_id = MsgId,
                                 is_persistent = IsPersistent },
                        State = #vqstate{ msg_store_clients = MSCState,
                                          disk_write_count  = Count})
  when Force orelse IsPersistent ->
    case persist_to(MsgStatus) of
        msg_store   -> ok = msg_store_write(MSCState, IsPersistent, MsgId,
                                            prepare_to_store(Msg)),
                       {MsgStatus#msg_status{msg_in_store = true},
                        State#vqstate{disk_write_count = Count + 1}};
        queue_index -> {MsgStatus, State}
    end;
maybe_write_msg_to_disk(_Force, MsgStatus, State) ->
    {MsgStatus, State}.

%% Due to certain optimizations made inside
%% rabbit_queue_index:pre_publish/7 we need to have two separate
%% functions for index persistence. This one is only used when paging
%% during memory pressure. We didn't want to modify
%% maybe_write_index_to_disk/3 because that function is used in other
%% places.
maybe_batch_write_index_to_disk(_Force,
                                MsgStatus = #msg_status {
                                  index_on_disk = true }, State) ->
    {MsgStatus, State};
maybe_batch_write_index_to_disk(Force,
                                MsgStatus = #msg_status {
                                  msg           = Msg,
                                  msg_id        = MsgId,
                                  seq_id        = SeqId,
                                  is_persistent = IsPersistent,
                                  is_delivered  = IsDelivered,
                                  msg_props     = MsgProps},
                                State = #vqstate {
                                           target_ram_count = TargetRamCount,
                                           disk_write_count = DiskWriteCount,
                                           index_state      = IndexState})
  when Force orelse IsPersistent ->
    {MsgOrId, DiskWriteCount1} =
        case persist_to(MsgStatus) of
            msg_store   -> {MsgId, DiskWriteCount};
            queue_index -> {prepare_to_store(Msg), DiskWriteCount + 1}
        end,
    IndexState1 = rabbit_queue_index:pre_publish(
                    MsgOrId, SeqId, MsgProps, IsPersistent, IsDelivered,
                    TargetRamCount, IndexState),
    {MsgStatus#msg_status{index_on_disk = true},
     State#vqstate{index_state      = IndexState1,
                   disk_write_count = DiskWriteCount1}};
maybe_batch_write_index_to_disk(_Force, MsgStatus, State) ->
    {MsgStatus, State}.

maybe_write_index_to_disk(_Force, MsgStatus = #msg_status {
                                    index_on_disk = true }, State) ->
    {MsgStatus, State};
maybe_write_index_to_disk(Force, MsgStatus = #msg_status {
                                   msg           = Msg,
                                   msg_id        = MsgId,
                                   seq_id        = SeqId,
                                   is_persistent = IsPersistent,
                                   is_delivered  = IsDelivered,
                                   msg_props     = MsgProps},
                          State = #vqstate{target_ram_count = TargetRamCount,
                                           disk_write_count = DiskWriteCount,
                                           index_state      = IndexState})
  when Force orelse IsPersistent ->
    {MsgOrId, DiskWriteCount1} =
        case persist_to(MsgStatus) of
            msg_store   -> {MsgId, DiskWriteCount};
            queue_index -> {prepare_to_store(Msg), DiskWriteCount + 1}
        end,
    IndexState1 = rabbit_queue_index:publish(
                    MsgOrId, SeqId, MsgProps, IsPersistent, TargetRamCount,
                    IndexState),
    IndexState2 = maybe_write_delivered(IsDelivered, SeqId, IndexState1),
    {MsgStatus#msg_status{index_on_disk = true},
     State#vqstate{index_state      = IndexState2,
                   disk_write_count = DiskWriteCount1}};

maybe_write_index_to_disk(_Force, MsgStatus, State) ->
    {MsgStatus, State}.

maybe_write_to_disk(ForceMsg, ForceIndex, MsgStatus, State) ->
    {MsgStatus1, State1} = maybe_write_msg_to_disk(ForceMsg, MsgStatus, State),
    maybe_write_index_to_disk(ForceIndex, MsgStatus1, State1).

maybe_prepare_write_to_disk(ForceMsg, ForceIndex, MsgStatus, State) ->
    {MsgStatus1, State1} = maybe_write_msg_to_disk(ForceMsg, MsgStatus, State),
    maybe_batch_write_index_to_disk(ForceIndex, MsgStatus1, State1).

determine_persist_to(#basic_message{
                        content = #content{properties     = Props,
                                           properties_bin = PropsBin}},
                     #message_properties{size = BodySize},
                     IndexMaxSize) ->
    %% The >= is so that you can set the env to 0 and never persist
    %% to the index.
    %%
    %% We want this to be fast, so we avoid size(term_to_binary())
    %% here, or using the term size estimation from truncate.erl, both
    %% of which are too slow. So instead, if the message body size
    %% goes over the limit then we avoid any other checks.
    %%
    %% If it doesn't we need to decide if the properties will push
    %% it past the limit. If we have the encoded properties (usual
    %% case) we can just check their size. If we don't (message came
    %% via the direct client), we make a guess based on the number of
    %% headers.
    case BodySize >= IndexMaxSize of
        true  -> msg_store;
        false -> Est = case is_binary(PropsBin) of
                           true  -> BodySize + size(PropsBin);
                           false -> #'P_basic'{headers = Hs} = Props,
                                    case Hs of
                                        undefined -> 0;
                                        _         -> length(Hs)
                                    end * ?HEADER_GUESS_SIZE + BodySize
                       end,
                 case Est >= IndexMaxSize of
                     true  -> msg_store;
                     false -> queue_index
                 end
    end.

persist_to(#msg_status{persist_to = To}) -> To.

prepare_to_store(Msg) ->
    Msg#basic_message{
      %% don't persist any recoverable decoded properties
      content = rabbit_binary_parser:clear_decoded_content(
                  Msg #basic_message.content)}.

%%----------------------------------------------------------------------------
%% Internal gubbins for acks
%%----------------------------------------------------------------------------

record_pending_ack(#msg_status { seq_id = SeqId } = MsgStatus,
                   State = #vqstate { ram_pending_ack  = RPA,
                                      disk_pending_ack = DPA,
                                      qi_pending_ack   = QPA,
                                      ack_in_counter   = AckInCount}) ->
    Insert = fun (Tree) -> gb_trees:insert(SeqId, MsgStatus, Tree) end,
    {RPA1, DPA1, QPA1} =
        case {msg_in_ram(MsgStatus), persist_to(MsgStatus)} of
            {false, _}           -> {RPA, Insert(DPA), QPA};
            {_,     queue_index} -> {RPA, DPA, Insert(QPA)};
            {_,     msg_store}   -> {Insert(RPA), DPA, QPA}
        end,
    State #vqstate { ram_pending_ack  = RPA1,
                     disk_pending_ack = DPA1,
                     qi_pending_ack   = QPA1,
                     ack_in_counter   = AckInCount + 1}.

lookup_pending_ack(SeqId, #vqstate { ram_pending_ack  = RPA,
                                     disk_pending_ack = DPA,
                                     qi_pending_ack   = QPA}) ->
    case gb_trees:lookup(SeqId, RPA) of
        {value, V} -> V;
        none       -> case gb_trees:lookup(SeqId, DPA) of
                          {value, V} -> V;
                          none       -> gb_trees:get(SeqId, QPA)
                      end
    end.

%% First parameter = UpdateStats
remove_pending_ack(true, SeqId, State) ->
    {MsgStatus, State1} = remove_pending_ack(false, SeqId, State),
    {MsgStatus, stats({0, -1}, {MsgStatus, none}, State1)};
remove_pending_ack(false, SeqId, State = #vqstate{ram_pending_ack  = RPA,
                                                  disk_pending_ack = DPA,
                                                  qi_pending_ack   = QPA}) ->
    case gb_trees:lookup(SeqId, RPA) of
        {value, V} -> RPA1 = gb_trees:delete(SeqId, RPA),
                      {V, State #vqstate { ram_pending_ack = RPA1 }};
        none       -> case gb_trees:lookup(SeqId, DPA) of
                          {value, V} ->
                              DPA1 = gb_trees:delete(SeqId, DPA),
                              {V, State#vqstate{disk_pending_ack = DPA1}};
                          none ->
                              QPA1 = gb_trees:delete(SeqId, QPA),
                              {gb_trees:get(SeqId, QPA),
                               State#vqstate{qi_pending_ack = QPA1}}
                      end
    end.

purge_pending_ack(KeepPersistent,
                  State = #vqstate { index_state       = IndexState,
                                     msg_store_clients = MSCState }) ->
    {IndexOnDiskSeqIds, MsgIdsByStore, State1} = purge_pending_ack1(State),
    case KeepPersistent of
        true  -> remove_transient_msgs_by_id(MsgIdsByStore, MSCState),
                 State1;
        false -> IndexState1 =
                     rabbit_queue_index:ack(IndexOnDiskSeqIds, IndexState),
                 remove_msgs_by_id(MsgIdsByStore, MSCState),
                 State1 #vqstate { index_state = IndexState1 }
    end.

purge_pending_ack_delete_and_terminate(
  State = #vqstate { index_state       = IndexState,
                     msg_store_clients = MSCState }) ->
    {_, MsgIdsByStore, State1} = purge_pending_ack1(State),
    IndexState1 = rabbit_queue_index:delete_and_terminate(IndexState),
    remove_msgs_by_id(MsgIdsByStore, MSCState),
    State1 #vqstate { index_state = IndexState1 }.

purge_pending_ack1(State = #vqstate { ram_pending_ack   = RPA,
                                      disk_pending_ack  = DPA,
                                      qi_pending_ack    = QPA }) ->
    F = fun (_SeqId, MsgStatus, Acc) -> accumulate_ack(MsgStatus, Acc) end,
    {IndexOnDiskSeqIds, MsgIdsByStore, _AllMsgIds} =
        rabbit_misc:gb_trees_fold(
          F, rabbit_misc:gb_trees_fold(
               F,  rabbit_misc:gb_trees_fold(
                     F, accumulate_ack_init(), RPA), DPA), QPA),
    State1 = State #vqstate { ram_pending_ack  = gb_trees:empty(),
                              disk_pending_ack = gb_trees:empty(),
                              qi_pending_ack   = gb_trees:empty()},
    {IndexOnDiskSeqIds, MsgIdsByStore, State1}.

%% MsgIdsByStore is an orddict with two keys:
%%
%% true: holds a list of Persistent Message Ids.
%% false: holds a list of Transient Message Ids.
%%
%% When we call orddict:to_list/1 we get two sets of msg ids, where
%% IsPersistent is either true for persistent messages or false for
%% transient ones. The msg_store_remove/3 function takes this boolean
%% flag to determine from which store the messages should be removed
%% from.
remove_msgs_by_id(MsgIdsByStore, MSCState) ->
    [ok = msg_store_remove(MSCState, IsPersistent, MsgIds)
     || {IsPersistent, MsgIds} <- orddict:to_list(MsgIdsByStore)].

remove_transient_msgs_by_id(MsgIdsByStore, MSCState) ->
    case orddict:find(false, MsgIdsByStore) of
        error        -> ok;
        {ok, MsgIds} -> ok = msg_store_remove(MSCState, false, MsgIds)
    end.

accumulate_ack_init() -> {[], orddict:new(), []}.

accumulate_ack(#msg_status { seq_id        = SeqId,
                             msg_id        = MsgId,
                             is_persistent = IsPersistent,
                             msg_in_store  = MsgInStore,
                             index_on_disk = IndexOnDisk },
               {IndexOnDiskSeqIdsAcc, MsgIdsByStore, AllMsgIds}) ->
    {cons_if(IndexOnDisk, SeqId, IndexOnDiskSeqIdsAcc),
     case MsgInStore of
         true  -> rabbit_misc:orddict_cons(IsPersistent, MsgId, MsgIdsByStore);
         false -> MsgIdsByStore
     end,
     [MsgId | AllMsgIds]}.

%%----------------------------------------------------------------------------
%% Internal plumbing for confirms (aka publisher acks)
%%----------------------------------------------------------------------------

record_confirms(MsgIdSet, State = #vqstate { msgs_on_disk        = MOD,
                                             msg_indices_on_disk = MIOD,
                                             unconfirmed         = UC,
                                             confirmed           = C }) ->
    State #vqstate {
      msgs_on_disk        = rabbit_misc:gb_sets_difference(MOD,  MsgIdSet),
      msg_indices_on_disk = rabbit_misc:gb_sets_difference(MIOD, MsgIdSet),
      unconfirmed         = rabbit_misc:gb_sets_difference(UC,   MsgIdSet),
      confirmed           = gb_sets:union(C, MsgIdSet) }.

msgs_written_to_disk(Callback, MsgIdSet, ignored) ->
    Callback(?MODULE,
             fun (?MODULE, State) -> record_confirms(MsgIdSet, State) end);
msgs_written_to_disk(Callback, MsgIdSet, written) ->
    Callback(?MODULE,
             fun (?MODULE, State = #vqstate { msgs_on_disk        = MOD,
                                              msg_indices_on_disk = MIOD,
                                              unconfirmed         = UC }) ->
                     Confirmed = gb_sets:intersection(UC, MsgIdSet),
                     record_confirms(gb_sets:intersection(MsgIdSet, MIOD),
                                     State #vqstate {
                                       msgs_on_disk =
                                           gb_sets:union(MOD, Confirmed) })
             end).

msg_indices_written_to_disk(Callback, MsgIdSet) ->
    Callback(?MODULE,
             fun (?MODULE, State = #vqstate { msgs_on_disk        = MOD,
                                              msg_indices_on_disk = MIOD,
                                              unconfirmed         = UC }) ->
                     Confirmed = gb_sets:intersection(UC, MsgIdSet),
                     record_confirms(gb_sets:intersection(MsgIdSet, MOD),
                                     State #vqstate {
                                       msg_indices_on_disk =
                                           gb_sets:union(MIOD, Confirmed) })
             end).

msgs_and_indices_written_to_disk(Callback, MsgIdSet) ->
    Callback(?MODULE,
             fun (?MODULE, State) -> record_confirms(MsgIdSet, State) end).

%%----------------------------------------------------------------------------
%% Internal plumbing for requeue
%%----------------------------------------------------------------------------

publish_alpha(#msg_status { msg = undefined } = MsgStatus, State) ->
    {Msg, State1} = read_msg(MsgStatus, State),
    MsgStatus1 = MsgStatus#msg_status { msg = Msg },
    {MsgStatus1, stats({1, -1}, {MsgStatus, MsgStatus1}, State1)};
publish_alpha(MsgStatus, State) ->
    {MsgStatus, stats({1, -1}, {MsgStatus, MsgStatus}, State)}.

publish_beta(MsgStatus, State) ->
    {MsgStatus1, State1} = maybe_write_to_disk(true, false, MsgStatus, State),
    MsgStatus2 = m(trim_msg_status(MsgStatus1)),
    {MsgStatus2, stats({1, -1}, {MsgStatus, MsgStatus2}, State1)}.

%% Rebuild queue, inserting sequence ids to maintain ordering
queue_merge(SeqIds, Q, MsgIds, Limit, PubFun, State) ->
    queue_merge(SeqIds, Q, ?QUEUE:new(), MsgIds,
                Limit, PubFun, State).

queue_merge([SeqId | Rest] = SeqIds, Q, Front, MsgIds,
            Limit, PubFun, State)
  when Limit == undefined orelse SeqId < Limit ->
    case ?QUEUE:out(Q) of
        {{value, #msg_status { seq_id = SeqIdQ } = MsgStatus}, Q1}
          when SeqIdQ < SeqId ->
            %% enqueue from the remaining queue
            queue_merge(SeqIds, Q1, ?QUEUE:in(MsgStatus, Front), MsgIds,
                        Limit, PubFun, State);
        {_, _Q1} ->
            %% enqueue from the remaining list of sequence ids
            {MsgStatus, State1} = msg_from_pending_ack(SeqId, State),
            {#msg_status { msg_id = MsgId } = MsgStatus1, State2} =
                PubFun(MsgStatus, State1),
            queue_merge(Rest, Q, ?QUEUE:in(MsgStatus1, Front), [MsgId | MsgIds],
                        Limit, PubFun, State2)
    end;
queue_merge(SeqIds, Q, Front, MsgIds,
            _Limit, _PubFun, State) ->
    {SeqIds, ?QUEUE:join(Front, Q), MsgIds, State}.

delta_merge([], Delta, MsgIds, State) ->
    {Delta, MsgIds, State};
delta_merge(SeqIds, Delta, MsgIds, State) ->
    lists:foldl(fun (SeqId, {Delta0, MsgIds0, State0}) ->
                        {#msg_status { msg_id = MsgId } = MsgStatus, State1} =
                            msg_from_pending_ack(SeqId, State0),
                        {_MsgStatus, State2} =
                            maybe_write_to_disk(true, true, MsgStatus, State1),
                        {expand_delta(SeqId, Delta0), [MsgId | MsgIds0],
                         stats({1, -1}, {MsgStatus, none}, State2)}
                end, {Delta, MsgIds, State}, SeqIds).

%% Mostly opposite of record_pending_ack/2
msg_from_pending_ack(SeqId, State) ->
    {#msg_status { msg_props = MsgProps } = MsgStatus, State1} =
        remove_pending_ack(false, SeqId, State),
    {MsgStatus #msg_status {
       msg_props = MsgProps #message_properties { needs_confirming = false } },
     State1}.

beta_limit(Q) ->
    case ?QUEUE:peek(Q) of
        {value, #msg_status { seq_id = SeqId }} -> SeqId;
        empty                                   -> undefined
    end.

delta_limit(?BLANK_DELTA_PATTERN(_X))             -> undefined;
delta_limit(#delta { start_seq_id = StartSeqId }) -> StartSeqId.

%%----------------------------------------------------------------------------
%% Iterator
%%----------------------------------------------------------------------------

ram_ack_iterator(State) ->
    {ack, gb_trees:iterator(State#vqstate.ram_pending_ack)}.

disk_ack_iterator(State) ->
    {ack, gb_trees:iterator(State#vqstate.disk_pending_ack)}.

qi_ack_iterator(State) ->
    {ack, gb_trees:iterator(State#vqstate.qi_pending_ack)}.

msg_iterator(State) -> istate(start, State).

istate(start, State) -> {q4,    State#vqstate.q4,    State};
istate(q4,    State) -> {q3,    State#vqstate.q3,    State};
istate(q3,    State) -> {delta, State#vqstate.delta, State};
istate(delta, State) -> {q2,    State#vqstate.q2,    State};
istate(q2,    State) -> {q1,    State#vqstate.q1,    State};
istate(q1,   _State) -> done.

next({ack, It}, IndexState) ->
    case gb_trees:next(It) of
        none                     -> {empty, IndexState};
        {_SeqId, MsgStatus, It1} -> Next = {ack, It1},
                                    {value, MsgStatus, true, Next, IndexState}
    end;
next(done, IndexState) -> {empty, IndexState};
next({delta, #delta{start_seq_id = SeqId,
                    end_seq_id   = SeqId}, State}, IndexState) ->
    next(istate(delta, State), IndexState);
next({delta, #delta{start_seq_id = SeqId,
                    end_seq_id   = SeqIdEnd} = Delta, State}, IndexState) ->
    SeqIdB = rabbit_queue_index:next_segment_boundary(SeqId),
    SeqId1 = lists:min([SeqIdB, SeqIdEnd]),
    {List, IndexState1} = rabbit_queue_index:read(SeqId, SeqId1, IndexState),
    next({delta, Delta#delta{start_seq_id = SeqId1}, List, State}, IndexState1);
next({delta, Delta, [], State}, IndexState) ->
    next({delta, Delta, State}, IndexState);
next({delta, Delta, [{_, SeqId, _, _, _} = M | Rest], State}, IndexState) ->
    case is_msg_in_pending_acks(SeqId, State) of
        false -> Next = {delta, Delta, Rest, State},
                 {value, beta_msg_status(M), false, Next, IndexState};
        true  -> next({delta, Delta, Rest, State}, IndexState)
    end;
next({Key, Q, State}, IndexState) ->
    case ?QUEUE:out(Q) of
        {empty, _Q}              -> next(istate(Key, State), IndexState);
        {{value, MsgStatus}, QN} -> Next = {Key, QN, State},
                                    {value, MsgStatus, false, Next, IndexState}
    end.

inext(It, {Its, IndexState}) ->
    case next(It, IndexState) of
        {empty, IndexState1} ->
            {Its, IndexState1};
        {value, MsgStatus1, Unacked, It1, IndexState1} ->
            {[{MsgStatus1, Unacked, It1} | Its], IndexState1}
    end.

ifold(_Fun, Acc, [], State) ->
    {Acc, State};
ifold(Fun, Acc, Its, State) ->
    [{MsgStatus, Unacked, It} | Rest] =
        lists:sort(fun ({#msg_status{seq_id = SeqId1}, _, _},
                        {#msg_status{seq_id = SeqId2}, _, _}) ->
                           SeqId1 =< SeqId2
                   end, Its),
    {Msg, State1} = read_msg(MsgStatus, State),
    case Fun(Msg, MsgStatus#msg_status.msg_props, Unacked, Acc) of
        {stop, Acc1} ->
            {Acc1, State};
        {cont, Acc1} ->
            {Its1, IndexState1} = inext(It, {Rest, State1#vqstate.index_state}),
            ifold(Fun, Acc1, Its1, State1#vqstate{index_state = IndexState1})
    end.

%%----------------------------------------------------------------------------
%% Phase changes
%%----------------------------------------------------------------------------

reduce_memory_use(State = #vqstate { target_ram_count = infinity }) ->
    State;
reduce_memory_use(State = #vqstate {
                    mode             = default,
                    ram_pending_ack  = RPA,
                    ram_msg_count    = RamMsgCount,
                    target_ram_count = TargetRamCount,
                    io_batch_size    = IoBatchSize,
                    rates            = #rates { in      = AvgIngress,
                                                out     = AvgEgress,
                                                ack_in  = AvgAckIngress,
                                                ack_out = AvgAckEgress } }) ->

    State1 = #vqstate { q2 = Q2, q3 = Q3 } =
        case chunk_size(RamMsgCount + gb_trees:size(RPA), TargetRamCount) of
            0  -> State;
            %% Reduce memory of pending acks and alphas. The order is
            %% determined based on which is growing faster. Whichever
            %% comes second may very well get a quota of 0 if the
            %% first manages to push out the max number of messages.
            S1 -> Funs = case ((AvgAckIngress - AvgAckEgress) >
                                   (AvgIngress - AvgEgress)) of
                             true  -> [fun limit_ram_acks/2,
                                       fun push_alphas_to_betas/2];
                             false -> [fun push_alphas_to_betas/2,
                                       fun limit_ram_acks/2]
                         end,
                  {_, State2} = lists:foldl(fun (ReduceFun, {QuotaN, StateN}) ->
                                                    ReduceFun(QuotaN, StateN)
                                            end, {S1, State}, Funs),
                  State2
        end,

    State3 =
        case chunk_size(?QUEUE:len(Q2) + ?QUEUE:len(Q3),
                        permitted_beta_count(State1)) of
            S2 when S2 >= IoBatchSize ->
                %% There is an implicit, but subtle, upper bound here. We
                %% may shuffle a lot of messages from Q2/3 into delta, but
                %% the number of these that require any disk operation,
                %% namely index writing, i.e. messages that are genuine
                %% betas and not gammas, is bounded by the credit_flow
                %% limiting of the alpha->beta conversion above.
                push_betas_to_deltas(S2, State1);
            _  ->
                State1
        end,
    %% See rabbitmq-server-290 for the reasons behind this GC call.
    garbage_collect(),
    State3;
%% When using lazy queues, there are no alphas, so we don't need to
%% call push_alphas_to_betas/2.
reduce_memory_use(State = #vqstate {
                             mode = lazy,
                             ram_pending_ack  = RPA,
                             ram_msg_count    = RamMsgCount,
                             target_ram_count = TargetRamCount }) ->
    State1 = #vqstate { q3 = Q3 } =
        case chunk_size(RamMsgCount + gb_trees:size(RPA), TargetRamCount) of
            0  -> State;
            S1 -> {_, State2} = limit_ram_acks(S1, State),
                  State2
        end,

    State3 =
        case chunk_size(?QUEUE:len(Q3),
                        permitted_beta_count(State1)) of
            0  ->
                State1;
            S2 ->
                push_betas_to_deltas(S2, State1)
        end,
    garbage_collect(),
    State3.

limit_ram_acks(0, State) ->
    {0, ui(State)};
limit_ram_acks(Quota, State = #vqstate { ram_pending_ack  = RPA,
                                         disk_pending_ack = DPA }) ->
    case gb_trees:is_empty(RPA) of
        true ->
            {Quota, ui(State)};
        false ->
            {SeqId, MsgStatus, RPA1} = gb_trees:take_largest(RPA),
            {MsgStatus1, State1} =
                maybe_prepare_write_to_disk(true, false, MsgStatus, State),
            MsgStatus2 = m(trim_msg_status(MsgStatus1)),
            DPA1 = gb_trees:insert(SeqId, MsgStatus2, DPA),
            limit_ram_acks(Quota - 1,
                           stats({0, 0}, {MsgStatus, MsgStatus2},
                                 State1 #vqstate { ram_pending_ack  = RPA1,
                                                   disk_pending_ack = DPA1 }))
    end.

permitted_beta_count(#vqstate { len = 0 }) ->
    infinity;
permitted_beta_count(#vqstate { mode             = lazy,
                                target_ram_count = TargetRamCount}) ->
    TargetRamCount;
permitted_beta_count(#vqstate { target_ram_count = 0, q3 = Q3 }) ->
    lists:min([?QUEUE:len(Q3), rabbit_queue_index:next_segment_boundary(0)]);
permitted_beta_count(#vqstate { q1               = Q1,
                                q4               = Q4,
                                target_ram_count = TargetRamCount,
                                len              = Len }) ->
    BetaDelta = Len - ?QUEUE:len(Q1) - ?QUEUE:len(Q4),
    lists:max([rabbit_queue_index:next_segment_boundary(0),
               BetaDelta - ((BetaDelta * BetaDelta) div
                                (BetaDelta + TargetRamCount))]).

chunk_size(Current, Permitted)
  when Permitted =:= infinity orelse Permitted >= Current ->
    0;
chunk_size(Current, Permitted) ->
    Current - Permitted.

fetch_from_q3(State = #vqstate { mode  = default,
                                 q1    = Q1,
                                 q2    = Q2,
                                 delta = #delta { count = DeltaCount },
                                 q3    = Q3,
                                 q4    = Q4 }) ->
    case ?QUEUE:out(Q3) of
        {empty, _Q3} ->
            {empty, State};
        {{value, MsgStatus}, Q3a} ->
            State1 = State #vqstate { q3 = Q3a },
            State2 = case {?QUEUE:is_empty(Q3a), 0 == DeltaCount} of
                         {true, true} ->
                             %% q3 is now empty, it wasn't before;
                             %% delta is still empty. So q2 must be
                             %% empty, and we know q4 is empty
                             %% otherwise we wouldn't be loading from
                             %% q3. As such, we can just set q4 to Q1.
                             true = ?QUEUE:is_empty(Q2), %% ASSERTION
                             true = ?QUEUE:is_empty(Q4), %% ASSERTION
                             State1 #vqstate { q1 = ?QUEUE:new(), q4 = Q1 };
                         {true, false} ->
                             maybe_deltas_to_betas(State1);
                         {false, _} ->
                             %% q3 still isn't empty, we've not
                             %% touched delta, so the invariants
                             %% between q1, q2, delta and q3 are
                             %% maintained
                             State1
                     end,
            {loaded, {MsgStatus, State2}}
    end;
%% lazy queues
fetch_from_q3(State = #vqstate { mode  = lazy,
                                 delta = #delta { count = DeltaCount },
                                 q3    = Q3 }) ->
    case ?QUEUE:out(Q3) of
        {empty, _Q3} when DeltaCount =:= 0 ->
            {empty, State};
        {empty, _Q3} ->
            fetch_from_q3(maybe_deltas_to_betas(State));
        {{value, MsgStatus}, Q3a} ->
            State1 = State #vqstate { q3 = Q3a },
            {loaded, {MsgStatus, State1}}
    end.

maybe_deltas_to_betas(State) ->
    AfterFun = process_delivers_and_acks_fun(deliver_and_ack),
    maybe_deltas_to_betas(AfterFun, State).

maybe_deltas_to_betas(_DelsAndAcksFun,
                      State = #vqstate {delta = ?BLANK_DELTA_PATTERN(X) }) ->
    State;
maybe_deltas_to_betas(DelsAndAcksFun,
                      State = #vqstate {
                        q2                   = Q2,
                        delta                = Delta,
                        q3                   = Q3,
                        index_state          = IndexState,
                        ram_msg_count        = RamMsgCount,
                        ram_bytes            = RamBytes,
                        disk_read_count      = DiskReadCount,
                        transient_threshold  = TransientThreshold }) ->
    #delta { start_seq_id = DeltaSeqId,
             count        = DeltaCount,
             end_seq_id   = DeltaSeqIdEnd } = Delta,
    DeltaSeqId1 =
        lists:min([rabbit_queue_index:next_segment_boundary(DeltaSeqId),
                   DeltaSeqIdEnd]),
    {List, IndexState1} = rabbit_queue_index:read(DeltaSeqId, DeltaSeqId1,
                                                  IndexState),
    {Q3a, RamCountsInc, RamBytesInc, State1} =
        betas_from_index_entries(List, TransientThreshold,
                                 DelsAndAcksFun,
                                 State #vqstate { index_state = IndexState1 }),
    State2 = State1 #vqstate { ram_msg_count     = RamMsgCount   + RamCountsInc,
                               ram_bytes         = RamBytes      + RamBytesInc,
                               disk_read_count   = DiskReadCount + RamCountsInc },
    case ?QUEUE:len(Q3a) of
        0 ->
            %% we ignored every message in the segment due to it being
            %% transient and below the threshold
            maybe_deltas_to_betas(
              DelsAndAcksFun,
              State2 #vqstate {
                delta = d(Delta #delta { start_seq_id = DeltaSeqId1 })});
        Q3aLen ->
            Q3b = ?QUEUE:join(Q3, Q3a),
            case DeltaCount - Q3aLen of
                0 ->
                    %% delta is now empty, but it wasn't before, so
                    %% can now join q2 onto q3
                    State2 #vqstate { q2    = ?QUEUE:new(),
                                      delta = ?BLANK_DELTA,
                                      q3    = ?QUEUE:join(Q3b, Q2) };
                N when N > 0 ->
                    Delta1 = d(#delta { start_seq_id = DeltaSeqId1,
                                        count        = N,
                                        end_seq_id   = DeltaSeqIdEnd }),
                    State2 #vqstate { delta = Delta1,
                                      q3    = Q3b }
            end
    end.

push_alphas_to_betas(Quota, State) ->
    {Quota1, State1} =
        push_alphas_to_betas(
          fun ?QUEUE:out/1,
          fun (MsgStatus, Q1a,
               State0 = #vqstate { q3 = Q3, delta = #delta { count = 0 } }) ->
                  State0 #vqstate { q1 = Q1a, q3 = ?QUEUE:in(MsgStatus, Q3) };
              (MsgStatus, Q1a, State0 = #vqstate { q2 = Q2 }) ->
                  State0 #vqstate { q1 = Q1a, q2 = ?QUEUE:in(MsgStatus, Q2) }
          end, Quota, State #vqstate.q1, State),
    {Quota2, State2} =
        push_alphas_to_betas(
          fun ?QUEUE:out_r/1,
          fun (MsgStatus, Q4a, State0 = #vqstate { q3 = Q3 }) ->
                  State0 #vqstate { q3 = ?QUEUE:in_r(MsgStatus, Q3), q4 = Q4a }
          end, Quota1, State1 #vqstate.q4, State1),
    {Quota2, State2}.

push_alphas_to_betas(_Generator, _Consumer, Quota, _Q,
                     State = #vqstate { ram_msg_count    = RamMsgCount,
                                        target_ram_count = TargetRamCount })
  when Quota =:= 0 orelse
       TargetRamCount =:= infinity orelse
       TargetRamCount >= RamMsgCount ->
    {Quota, ui(State)};
push_alphas_to_betas(Generator, Consumer, Quota, Q, State) ->
    %% We consume credits from the message_store whenever we need to
    %% persist a message to disk. See:
    %% rabbit_variable_queue:msg_store_write/4. So perhaps the
    %% msg_store is trying to throttle down our queue.
    case credit_flow:blocked() of
        true  -> {Quota, ui(State)};
        false -> case Generator(Q) of
                     {empty, _Q} ->
                         {Quota, ui(State)};
                     {{value, MsgStatus}, Qa} ->
                         {MsgStatus1, State1} =
                             maybe_prepare_write_to_disk(true, false, MsgStatus,
                                                         State),
                         MsgStatus2 = m(trim_msg_status(MsgStatus1)),
                         State2 = stats(
                                    ready0, {MsgStatus, MsgStatus2}, State1),
                         State3 = Consumer(MsgStatus2, Qa, State2),
                         push_alphas_to_betas(Generator, Consumer, Quota - 1,
                                              Qa, State3)
                 end
    end.

push_betas_to_deltas(Quota, State = #vqstate { mode  = default,
                                               q2    = Q2,
                                               delta = Delta,
                                               q3    = Q3}) ->
    PushState = {Quota, Delta, State},
    {Q3a, PushState1} = push_betas_to_deltas(
                          fun ?QUEUE:out_r/1,
                          fun rabbit_queue_index:next_segment_boundary/1,
                          Q3, PushState),
    {Q2a, PushState2} = push_betas_to_deltas(
                          fun ?QUEUE:out/1,
                          fun (Q2MinSeqId) -> Q2MinSeqId end,
                          Q2, PushState1),
    {_, Delta1, State1} = PushState2,
    State1 #vqstate { q2    = Q2a,
                      delta = Delta1,
                      q3    = Q3a };
%% In the case of lazy queues we want to page as many messages as
%% possible from q3.
push_betas_to_deltas(Quota, State = #vqstate { mode  = lazy,
                                               delta = Delta,
                                               q3    = Q3}) ->
    PushState = {Quota, Delta, State},
    {Q3a, PushState1} = push_betas_to_deltas(
                          fun ?QUEUE:out_r/1,
                          fun (Q2MinSeqId) -> Q2MinSeqId end,
                          Q3, PushState),
    {_, Delta1, State1} = PushState1,
    State1 #vqstate { delta = Delta1,
                      q3    = Q3a }.


push_betas_to_deltas(Generator, LimitFun, Q, PushState) ->
    case ?QUEUE:is_empty(Q) of
        true ->
            {Q, PushState};
        false ->
            {value, #msg_status { seq_id = MinSeqId }} = ?QUEUE:peek(Q),
            {value, #msg_status { seq_id = MaxSeqId }} = ?QUEUE:peek_r(Q),
            Limit = LimitFun(MinSeqId),
            case MaxSeqId < Limit of
                true  -> {Q, PushState};
                false -> push_betas_to_deltas1(Generator, Limit, Q, PushState)
            end
    end.

push_betas_to_deltas1(_Generator, _Limit, Q, {0, Delta, State}) ->
    {Q, {0, Delta, ui(State)}};
push_betas_to_deltas1(Generator, Limit, Q, {Quota, Delta, State}) ->
    case Generator(Q) of
        {empty, _Q} ->
            {Q, {Quota, Delta, ui(State)}};
        {{value, #msg_status { seq_id = SeqId }}, _Qa}
          when SeqId < Limit ->
            {Q, {Quota, Delta, ui(State)}};
        {{value, MsgStatus = #msg_status { seq_id = SeqId }}, Qa} ->
            {#msg_status { index_on_disk = true }, State1} =
                maybe_batch_write_index_to_disk(true, MsgStatus, State),
            State2 = stats(ready0, {MsgStatus, none}, State1),
            Delta1 = expand_delta(SeqId, Delta),
            push_betas_to_deltas1(Generator, Limit, Qa,
                                  {Quota - 1, Delta1, State2})
    end.

%% Flushes queue index batch caches and updates queue index state.
ui(#vqstate{index_state      = IndexState,
            target_ram_count = TargetRamCount} = State) ->
    IndexState1 = rabbit_queue_index:flush_pre_publish_cache(
                    TargetRamCount, IndexState),
    State#vqstate{index_state = IndexState1}.

%%----------------------------------------------------------------------------
%% Upgrading
%%----------------------------------------------------------------------------

multiple_routing_keys() ->
    transform_storage(
      fun ({basic_message, ExchangeName, Routing_Key, Content,
            MsgId, Persistent}) ->
              {ok, {basic_message, ExchangeName, [Routing_Key], Content,
                    MsgId, Persistent}};
          (_) -> {error, corrupt_message}
      end),
    ok.


%% Assumes message store is not running
transform_storage(TransformFun) ->
    transform_store(?PERSISTENT_MSG_STORE, TransformFun),
    transform_store(?TRANSIENT_MSG_STORE, TransformFun).

transform_store(Store, TransformFun) ->
    rabbit_msg_store:force_recovery(rabbit_mnesia:dir(), Store),
    rabbit_msg_store:transform_dir(rabbit_mnesia:dir(), Store, TransformFun).<|MERGE_RESOLUTION|>--- conflicted
+++ resolved
@@ -565,61 +565,6 @@
 
 purge_acks(State) -> a(purge_pending_ack(false, State)).
 
-<<<<<<< HEAD
-publish(Msg = #basic_message { is_persistent = IsPersistent, id = MsgId },
-        MsgProps = #message_properties { needs_confirming = NeedsConfirming },
-        IsDelivered, _ChPid, _Flow,
-        State = #vqstate { q1 = Q1, q3 = Q3, q4 = Q4,
-                           mode                = default,
-                           qi_embed_msgs_below = IndexMaxSize,
-                           next_seq_id         = SeqId,
-                           in_counter          = InCount,
-                           durable             = IsDurable,
-                           unconfirmed         = UC }) ->
-    IsPersistent1 = IsDurable andalso IsPersistent,
-    MsgStatus = msg_status(IsPersistent1, IsDelivered, SeqId, Msg, MsgProps, IndexMaxSize),
-    {MsgStatus1, State1} = maybe_write_to_disk(false, false, MsgStatus, State),
-    State2 = case ?QUEUE:is_empty(Q3) of
-                 false -> State1 #vqstate { q1 = ?QUEUE:in(m(MsgStatus1), Q1) };
-                 true  -> State1 #vqstate { q4 = ?QUEUE:in(m(MsgStatus1), Q4) }
-             end,
-    InCount1 = InCount + 1,
-    UC1 = gb_sets_maybe_insert(NeedsConfirming, MsgId, UC),
-    State3 = stats({1, 0}, {none, MsgStatus1},
-                   State2#vqstate{ next_seq_id = SeqId + 1,
-                                   in_counter  = InCount1,
-                                   unconfirmed = UC1 }),
-    a(reduce_memory_use(maybe_update_rates(State3)));
-publish(Msg, MsgProps, IsDelivered, _ChPid, _Flow,
-        State = #vqstate { mode = lazy }) ->
-    State1 = lazy_publish(Msg, MsgProps, IsDelivered, _ChPid, _Flow,
-                          fun maybe_write_to_disk/4,
-                          State),
-    a(reduce_memory_use(maybe_update_rates(State1))).
-
-publish_delivered(Msg = #basic_message { is_persistent = IsPersistent,
-                                         id = MsgId },
-                  MsgProps = #message_properties {
-                    needs_confirming = NeedsConfirming },
-                  _ChPid, _Flow,
-                  State = #vqstate { qi_embed_msgs_below = IndexMaxSize,
-                                     next_seq_id         = SeqId,
-                                     out_counter         = OutCount,
-                                     in_counter          = InCount,
-                                     durable             = IsDurable,
-                                     unconfirmed         = UC }) ->
-    IsPersistent1 = IsDurable andalso IsPersistent,
-    MsgStatus = msg_status(IsPersistent1, true, SeqId, Msg, MsgProps, IndexMaxSize),
-    {MsgStatus1, State1} = maybe_write_to_disk(false, false, MsgStatus, State),
-    State2 = record_pending_ack(m(MsgStatus1), State1),
-    UC1 = gb_sets_maybe_insert(NeedsConfirming, MsgId, UC),
-    State3 = stats({0, 1}, {none, MsgStatus1},
-                   State2 #vqstate { next_seq_id      = SeqId    + 1,
-                                     out_counter      = OutCount + 1,
-                                     in_counter       = InCount  + 1,
-                                     unconfirmed      = UC1 }),
-    {SeqId, a(reduce_memory_use(maybe_update_rates(State3)))}.
-=======
 publish(Msg, MsgProps, IsDelivered, ChPid, Flow, State) ->
     State1 =
         publish1(Msg, MsgProps, IsDelivered, ChPid, Flow,
@@ -646,7 +591,6 @@
                     {ChPid, Flow, [], State}, Publishes),
     State2 = ui(State1),
     {lists:reverse(SeqIds), a(reduce_memory_use(maybe_update_rates(State2)))}.
->>>>>>> 44a0ddb7
 
 discard(_MsgId, _ChPid, _Flow, State) -> State.
 
@@ -1720,31 +1664,12 @@
 %%----------------------------------------------------------------------------
 %% Internal gubbins for publishing
 %%----------------------------------------------------------------------------
-<<<<<<< HEAD
-lazy_publish(Msg = #basic_message { is_persistent = IsPersistent, id = MsgId },
-             MsgProps = #message_properties { needs_confirming = NeedsConfirming },
-             IsDelivered, _ChPid, _Flow, PersistFun,
-             State = #vqstate { qi_embed_msgs_below = IndexMaxSize,
-                                next_seq_id         = SeqId,
-                                in_counter          = InCount,
-                                durable             = IsDurable,
-                                unconfirmed         = UC,
-                                delta               = Delta }) ->
-    IsPersistent1 = IsDurable andalso IsPersistent,
-    MsgStatus = msg_status(IsPersistent1, IsDelivered, SeqId, Msg, MsgProps, IndexMaxSize),
-    {MsgStatus1, State1} = PersistFun(true, true, MsgStatus, State),
-    UC1 = gb_sets_maybe_insert(NeedsConfirming, MsgId, UC),
-    Delta1 = expand_delta(SeqId, Delta),
-    stats(dormant, {dormant, m(MsgStatus1)},
-          State1#vqstate{ delta       = Delta1,
-                          next_seq_id = SeqId + 1,
-                          in_counter  = InCount + 1,
-                          unconfirmed = UC1 }).
-=======
+
 publish1(Msg = #basic_message { is_persistent = IsPersistent, id = MsgId },
          MsgProps = #message_properties { needs_confirming = NeedsConfirming },
          IsDelivered, _ChPid, _Flow, PersistFun,
          State = #vqstate { q1 = Q1, q3 = Q3, q4 = Q4,
+                            mode                = default,
                             qi_embed_msgs_below = IndexMaxSize,
                             next_seq_id         = SeqId,
                             in_counter          = InCount,
@@ -1762,6 +1687,26 @@
     stats({1, 0}, {none, MsgStatus1},
           State2#vqstate{ next_seq_id = SeqId + 1,
                           in_counter  = InCount1,
+                          unconfirmed = UC1 });
+publish1(Msg = #basic_message { is_persistent = IsPersistent, id = MsgId },
+             MsgProps = #message_properties { needs_confirming = NeedsConfirming },
+             IsDelivered, _ChPid, _Flow, PersistFun,
+             State = #vqstate { mode                = lazy,
+                                qi_embed_msgs_below = IndexMaxSize,
+                                next_seq_id         = SeqId,
+                                in_counter          = InCount,
+                                durable             = IsDurable,
+                                unconfirmed         = UC,
+                                delta               = Delta }) ->
+    IsPersistent1 = IsDurable andalso IsPersistent,
+    MsgStatus = msg_status(IsPersistent1, IsDelivered, SeqId, Msg, MsgProps, IndexMaxSize),
+    {MsgStatus1, State1} = PersistFun(true, true, MsgStatus, State),
+    UC1 = gb_sets_maybe_insert(NeedsConfirming, MsgId, UC),
+    Delta1 = expand_delta(SeqId, Delta),
+    stats(dormant, {dormant, m(MsgStatus1)},
+          State1#vqstate{ delta       = Delta1,
+                          next_seq_id = SeqId + 1,
+                          in_counter  = InCount + 1,
                           unconfirmed = UC1 }).
 
 batch_publish1({Msg, MsgProps, IsDelivered}, {ChPid, Flow, State}) ->
@@ -1797,7 +1742,6 @@
                            fun maybe_prepare_write_to_disk/4,
                            State),
     {ChPid, Flow, [SeqId | SeqIds], State1}.
->>>>>>> 44a0ddb7
 
 maybe_write_msg_to_disk(_Force, MsgStatus = #msg_status {
                                   msg_in_store = true }, State) ->
